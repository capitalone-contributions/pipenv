import json as simplejson
import logging
import os
import re
import shutil
import subprocess
import sys
import tempfile
import time
import warnings
from pathlib import Path
from posixpath import expandvars
from typing import Dict, List, Optional, Union

from pipenv import environments, exceptions, pep508checker
from pipenv._compat import decode_for_output, fix_utf8
from pipenv.patched.pip._internal.build_env import _get_runnable_pip
from pipenv.patched.pip._internal.exceptions import PipError
from pipenv.patched.pip._internal.network.session import PipSession
from pipenv.patched.pip._internal.req.constructors import (
    install_req_from_parsed_requirement,
)
from pipenv.patched.pip._internal.req.req_file import parse_requirements
from pipenv.patched.pip._internal.utils.misc import split_auth_from_netloc
from pipenv.project import Project
from pipenv.utils.constants import MYPY_RUNNING
from pipenv.utils.dependencies import (
    convert_deps_to_pip,
    get_canonical_names,
    get_constraints_from_deps,
    is_pinned,
    is_required_version,
    is_star,
    pep423_name,
    prepare_constraint_file,
    python_version,
)
from pipenv.utils.indexes import get_source_list, parse_indexes, prepare_pip_source_args
from pipenv.utils.internet import download_file, get_host_and_port, is_valid_url
from pipenv.utils.processes import run_command
from pipenv.utils.shell import (
    cmd_list_to_shell,
    find_python,
    is_python_command,
    normalize_path,
    project_python,
    subprocess_run,
    system_which,
)
from pipenv.utils.spinner import create_spinner
<<<<<<< HEAD
from pipenv.vendor import click, dotenv, plette, vistir
=======
from pipenv.vendor import click, vistir
>>>>>>> 9572c319
from pipenv.vendor.requirementslib.models.requirements import Requirement

if MYPY_RUNNING:

    TSourceDict = Dict[str, Union[str, bool]]


# Packages that should be ignored later.
BAD_PACKAGES = (
    "distribute",
    "pip",
    "pkg-resources",
    "setuptools",
    "wheel",
)

FIRST_PACKAGES = ("cython",)

if not environments.PIPENV_HIDE_EMOJIS:
    now = time.localtime()
    # Halloween easter-egg.
    if ((now.tm_mon == 10) and (now.tm_mday == 30)) or (
        (now.tm_mon == 10) and (now.tm_mday == 31)
    ):
        INSTALL_LABEL = "🎃   "
    # Christmas easter-egg.
    elif ((now.tm_mon == 12) and (now.tm_mday == 24)) or (
        (now.tm_mon == 12) and (now.tm_mday == 25)
    ):
        INSTALL_LABEL = "🎅   "
    else:
        INSTALL_LABEL = "🐍   "
    INSTALL_LABEL2 = click.style("☤  ", bold=True)
    STARTING_LABEL = "    "
else:
    INSTALL_LABEL = "   "
    INSTALL_LABEL2 = "   "
    STARTING_LABEL = "   "


def do_clear(project):
    from pipenv.patched.pip._internal import locations

    click.secho(fix_utf8("Clearing caches..."), bold=True)
    try:
        shutil.rmtree(
            project.s.PIPENV_CACHE_DIR, onerror=vistir.path.handle_remove_readonly
        )
        # Other processes may be writing into this directory simultaneously.
        shutil.rmtree(
            locations.USER_CACHE_DIR,
            ignore_errors=environments.PIPENV_IS_CI,
            onerror=vistir.path.handle_remove_readonly,
        )
    except OSError as e:
        # Ignore FileNotFoundError. This is needed for Python 2.7.
        import errno

        if e.errno == errno.ENOENT:
            pass
        raise


def cleanup_virtualenv(project, bare=True):
    """Removes the virtualenv directory from the system."""
    if not bare:
        click.secho("Environment creation aborted.", fg="red")
    try:
        # Delete the virtualenv.
        shutil.rmtree(project.virtualenv_location)
    except OSError as e:
        click.echo(
            "{} An error occurred while removing {}!".format(
                click.style("Error: ", fg="red", bold=True),
                click.style(project.virtualenv_location, fg="green"),
            ),
            err=True,
        )
        click.secho(e, fg="cyan", err=True)


def import_requirements(project, r=None, dev=False):
    # Parse requirements.txt file with Pip's parser.
    # Pip requires a `PipSession` which is a subclass of requests.Session.
    # Since we're not making any network calls, it's initialized to nothing.
    if r:
        assert os.path.isfile(r)
    # Default path, if none is provided.
    if r is None:
        r = project.requirements_location
    with open(r) as f:
        contents = f.read()
    indexes = []
    trusted_hosts = []
    # Find and add extra indexes.
    for line in contents.split("\n"):
        index, extra_index, trusted_host, _ = parse_indexes(line.strip(), strict=True)
        if index:
            indexes = [index]
        if extra_index:
            indexes.append(extra_index)
        if trusted_host:
            trusted_hosts.append(get_host_and_port(trusted_host))
    indexes = sorted(set(indexes))
    trusted_hosts = sorted(set(trusted_hosts))
    reqs = [
        install_req_from_parsed_requirement(f)
        for f in parse_requirements(r, session=PipSession())
    ]
    for package in reqs:
        if package.name not in BAD_PACKAGES:
            if package.link is not None:
                if package.editable:
                    package_string = f"-e {package.link}"
                else:
                    netloc, (user, pw) = split_auth_from_netloc(package.link.netloc)
                    safe = True
                    if user and not re.match(r"\${[\W\w]+}", user):
                        safe = False
                    if pw and not re.match(r"\${[\W\w]+}", pw):
                        safe = False
                    if safe:
                        package_string = str(package.link._url)
                    else:
                        package_string = str(package.link)
                project.add_package_to_pipfile(package_string, dev=dev)
            else:
                project.add_package_to_pipfile(str(package.req), dev=dev)
    for index in indexes:
        # don't require HTTPS for trusted hosts (see: https://pip.pypa.io/en/stable/cli/pip/#cmdoption-trusted-host)
        host_and_port = get_host_and_port(index)
        require_valid_https = not any(
            (
                v in trusted_hosts
                for v in (
                    host_and_port,
                    host_and_port.partition(":")[
                        0
                    ],  # also check if hostname without port is in trusted_hosts
                )
            )
        )
        project.add_index_to_pipfile(index, verify_ssl=require_valid_https)
    project.recase_pipfile()


def ensure_environment():
    # Skip this on Windows...
    if os.name != "nt":
        if "LANG" not in os.environ:
            click.echo(
                "{}: the environment variable {} is not set!"
                "\nWe recommend setting this in {} (or equivalent) for "
                "proper expected behavior.".format(
                    click.style("Warning", fg="red", bold=True),
                    click.style("LANG", bold=True),
                    click.style("~/.profile", fg="green"),
                ),
                err=True,
            )


def ensure_pipfile(project, validate=True, skip_requirements=False, system=False):
    """Creates a Pipfile for the project, if it doesn't exist."""

    # Assert Pipfile exists.
    python = (
        project._which("python")
        if not (project.s.USING_DEFAULT_PYTHON or system)
        else None
    )
    if project.pipfile_is_empty:
        # Show an error message and exit if system is passed and no pipfile exists
        if system and not project.s.PIPENV_VIRTUALENV:
            raise exceptions.PipenvOptionsError(
                "--system",
                "--system is intended to be used for pre-existing Pipfile "
                "installation, not installation of specific packages. Aborting.",
            )
        # If there's a requirements file, but no Pipfile...
        if project.requirements_exists and not skip_requirements:
            requirements_dir_path = os.path.dirname(project.requirements_location)
            click.echo(
                "{0} found in {1} instead of {2}! Converting...".format(
                    click.style("requirements.txt", bold=True),
                    click.style(requirements_dir_path, fg="yellow", bold=True),
                    click.style("Pipfile", bold=True),
                )
            )
            # Create a Pipfile...
            project.create_pipfile(python=python)
            with create_spinner("Importing requirements...", project.s) as sp:
                # Import requirements.txt.
                try:
                    import_requirements(project)
                except Exception:
                    sp.fail(environments.PIPENV_SPINNER_FAIL_TEXT.format("Failed..."))
                else:
                    sp.ok(environments.PIPENV_SPINNER_OK_TEXT.format("Success!"))
            # Warn the user of side-effects.
            click.echo(
                "{0}: Your {1} now contains pinned versions, if your {2} did. \n"
                "We recommend updating your {1} to specify the {3} version, instead."
                "".format(
                    click.style("Warning", fg="red", bold=True),
                    click.style("Pipfile", bold=True),
                    click.style("requirements.txt", bold=True),
                    click.style('"*"', bold=True),
                )
            )
        else:
            click.echo(
                click.style(
                    fix_utf8("Creating a Pipfile for this project..."), bold=True
                ),
                err=True,
            )
            # Create the pipfile if it doesn't exist.
            project.create_pipfile(python=python)
    # Validate the Pipfile's contents.
    if validate and project.virtualenv_exists and not project.s.PIPENV_SKIP_VALIDATION:
        # Ensure that Pipfile is using proper casing.
        p = project.parsed_pipfile
        changed = project.ensure_proper_casing()
        # Write changes out to disk.
        if changed:
            click.echo(
                click.style("Fixing package names in Pipfile...", bold=True), err=True
            )
            project.write_toml(p)


def find_a_system_python(line):
    """Find a Python installation from a given line.

    This tries to parse the line in various of ways:

    * Looks like an absolute path? Use it directly.
    * Looks like a py.exe call? Use py.exe to get the executable.
    * Starts with "py" something? Looks like a python command. Try to find it
      in PATH, and use it directly.
    * Search for "python" and "pythonX.Y" executables in PATH to find a match.
    * Nothing fits, return None.
    """

    from .vendor.pythonfinder import Finder

    finder = Finder(system=False, global_search=True)
    if not line:
        return next(iter(finder.find_all_python_versions()), None)
    # Use the windows finder executable
    if (line.startswith("py ") or line.startswith("py.exe ")) and os.name == "nt":
        line = line.split(" ", 1)[1].lstrip("-")
    python_entry = find_python(finder, line)
    return python_entry


def ensure_python(project, three=None, python=None):
    # Runtime import is necessary due to the possibility that the environments module may have been reloaded.
    if project.s.PIPENV_PYTHON and python is False and three is None:
        python = project.s.PIPENV_PYTHON

    def abort(msg=""):
        click.echo(
            "{}\nYou can specify specific versions of Python with:\n{}".format(
                click.style(msg, fg="red"),
                click.style(
                    "$ pipenv --python {}".format(os.sep.join(("path", "to", "python"))),
                    fg="yellow",
                ),
            ),
            err=True,
        )
        sys.exit(1)

    project.s.USING_DEFAULT_PYTHON = three is None and not python
    # Find out which python is desired.
    if not python:
        python = convert_three_to_python(three, python)
    if not python:
        python = project.required_python_version
    if not python:
        python = project.s.PIPENV_DEFAULT_PYTHON_VERSION
    path_to_python = find_a_system_python(python)
    if project.s.is_verbose():
        click.echo(f"Using python: {python}", err=True)
        click.echo(f"Path to python: {path_to_python}", err=True)
    if not path_to_python and python is not None:
        # We need to install Python.
        click.echo(
            "{}: Python {} {}".format(
                click.style("Warning", fg="red", bold=True),
                click.style(python, fg="cyan"),
                fix_utf8("was not found on your system..."),
            ),
            err=True,
        )
        # check for python installers
        from .installers import Asdf, InstallerError, InstallerNotFound, Pyenv

        # prefer pyenv if both pyenv and asdf are installed as it's
        # dedicated to python installs so probably the preferred
        # method of the user for new python installs.
        installer = None
        if not project.s.PIPENV_DONT_USE_PYENV:
            try:
                installer = Pyenv(project)
            except InstallerNotFound:
                pass
        if installer is None and not project.s.PIPENV_DONT_USE_ASDF:
            try:
                installer = Asdf(project)
            except InstallerNotFound:
                pass

        if not installer:
            abort("Neither 'pyenv' nor 'asdf' could be found to install Python.")
        else:
            if environments.SESSION_IS_INTERACTIVE or project.s.PIPENV_YES:
                try:
                    version = installer.find_version_to_install(python)
                except ValueError:
                    abort()
                except InstallerError as e:
                    abort(f"Something went wrong while installing Python:\n{e.err}")
                s = "{} {} {}".format(
                    "Would you like us to install",
                    click.style(f"CPython {version}", fg="green"),
                    f"with {installer}?",
                )
                # Prompt the user to continue...
                if not (project.s.PIPENV_YES or click.confirm(s, default=True)):
                    abort()
                else:
                    # Tell the user we're installing Python.
                    click.echo(
                        "{} {} {} {}{}".format(
                            click.style("Installing", bold=True),
                            click.style(f"CPython {version}", bold=True, fg="green"),
                            click.style(f"with {installer.cmd}", bold=True),
                            click.style("(this may take a few minutes)"),
                            click.style("...", bold=True),
                        )
                    )
                    with create_spinner("Installing python...", project.s) as sp:
                        try:
                            c = installer.install(version)
                        except InstallerError as e:
                            sp.fail(
                                environments.PIPENV_SPINNER_FAIL_TEXT.format("Failed...")
                            )
                            click.echo(fix_utf8("Something went wrong..."), err=True)
                            click.secho(e.err, fg="cyan", err=True)
                        else:
                            sp.ok(environments.PIPENV_SPINNER_OK_TEXT.format("Success!"))
                            # Print the results, in a beautiful blue...
                            click.secho(c.stdout, fg="cyan", err=True)
                            # Clear the pythonfinder caches
                            from .vendor.pythonfinder import Finder

                            finder = Finder(system=False, global_search=True)
                            finder.find_python_version.cache_clear()
                            finder.find_all_python_versions.cache_clear()
                    # Find the newly installed Python, hopefully.
                    version = str(version)
                    path_to_python = find_a_system_python(version)
                    try:
                        assert python_version(path_to_python) == version
                    except AssertionError:
                        click.echo(
                            "{}: The Python you just installed is not available on your {}, apparently."
                            "".format(
                                click.style("Warning", fg="red", bold=True),
                                click.style("PATH", bold=True),
                            ),
                            err=True,
                        )
                        sys.exit(1)
    return path_to_python


def ensure_virtualenv(
    project, three=None, python=None, site_packages=None, pypi_mirror=None
):
    """Creates a virtualenv, if one doesn't exist."""

    def abort():
        sys.exit(1)

    if not project.virtualenv_exists:
        try:
            # Ensure environment variables are set properly.
            ensure_environment()
            # Ensure Python is available.
            python = ensure_python(project, three=three, python=python)
            if python is not None and not isinstance(python, str):
                python = python.path.as_posix()
            # Create the virtualenv.
            # Abort if --system (or running in a virtualenv).
            if project.s.PIPENV_USE_SYSTEM:
                click.secho(
                    "You are attempting to re–create a virtualenv that "
                    "Pipenv did not create. Aborting.",
                    fg="red",
                )
                sys.exit(1)
            do_create_virtualenv(
                project,
                python=python,
                site_packages=site_packages,
                pypi_mirror=pypi_mirror,
            )
        except KeyboardInterrupt:
            # If interrupted, cleanup the virtualenv.
            cleanup_virtualenv(project, bare=False)
            sys.exit(1)
    # If --python or --three were passed...
    elif (python) or (three is not None) or (site_packages is not None):
        project.s.USING_DEFAULT_PYTHON = False
        # Ensure python is installed before deleting existing virtual env
        python = ensure_python(project, three=three, python=python)
        if python is not None and not isinstance(python, str):
            python = python.path.as_posix()

        click.secho("Virtualenv already exists!", fg="red", err=True)
        # If VIRTUAL_ENV is set, there is a possibility that we are
        # going to remove the active virtualenv that the user cares
        # about, so confirm first.
        if "VIRTUAL_ENV" in os.environ:
            if not (
                project.s.PIPENV_YES
                or click.confirm("Use existing virtualenv?", default=True)
            ):
                abort()
        click.echo(
            click.style(fix_utf8("Using existing virtualenv..."), bold=True), err=True
        )
        # Remove the virtualenv.
        cleanup_virtualenv(project, bare=True)
        # Call this function again.
        ensure_virtualenv(
            project,
            three=three,
            python=python,
            site_packages=site_packages,
            pypi_mirror=pypi_mirror,
        )


def ensure_project(
    project,
    three=None,
    python=None,
    validate=True,
    system=False,
    warn=True,
    site_packages=None,
    deploy=False,
    skip_requirements=False,
    pypi_mirror=None,
    clear=False,
):
    """Ensures both Pipfile and virtualenv exist for the project."""

    # Automatically use an activated virtualenv.
    if project.s.PIPENV_USE_SYSTEM or project.virtualenv_exists:
        system_or_exists = True
    else:
        system_or_exists = system  # default to False
    if not project.pipfile_exists and deploy:
        raise exceptions.PipfileNotFound
    # Skip virtualenv creation when --system was used.
    if not system_or_exists:
        ensure_virtualenv(
            project,
            three=three,
            python=python,
            site_packages=site_packages,
            pypi_mirror=pypi_mirror,
        )
        if warn:
            # Warn users if they are using the wrong version of Python.
            if project.required_python_version:
                path_to_python = project._which("python") or project._which("py")
                if path_to_python and project.required_python_version not in (
                    python_version(path_to_python) or ""
                ):
                    click.echo(
                        "{}: Your Pipfile requires {} {}, "
                        "but you are using {} ({}).".format(
                            click.style("Warning", fg="red", bold=True),
                            click.style("python_version", bold=True),
                            click.style(project.required_python_version, fg="cyan"),
                            click.style(
                                python_version(path_to_python) or "unknown", fg="cyan"
                            ),
                            click.style(shorten_path(path_to_python), fg="green"),
                        ),
                        err=True,
                    )
                    click.echo(
                        "  {} and rebuilding the virtual environment "
                        "may resolve the issue.".format(
                            click.style("$ pipenv --rm", fg="green")
                        ),
                        err=True,
                    )
                    if not deploy:
                        click.echo(
                            "  {} will surely fail."
                            "".format(click.style("$ pipenv check", fg="yellow")),
                            err=True,
                        )
                    else:
                        raise exceptions.DeployException
    # Ensure the Pipfile exists.
    ensure_pipfile(
        project,
        validate=validate,
        skip_requirements=skip_requirements,
        system=system_or_exists,
    )


def shorten_path(location, bold=False):
    """Returns a visually shorter representation of a given system path."""
    original = location
    short = os.sep.join(
        [s[0] if len(s) > (len("2long4")) else s for s in location.split(os.sep)]
    )
    short = short.split(os.sep)
    short[-1] = original.split(os.sep)[-1]
    if bold:
        short[-1] = str(click.style(short[-1], bold=True))
    return os.sep.join(short)


# return short
def do_where(project, virtualenv=False, bare=True):
    """Executes the where functionality."""
    if not virtualenv:
        if not project.pipfile_exists:
            click.echo(
                "No Pipfile present at project home. Consider running "
                "{} first to automatically generate a Pipfile for you."
                "".format(click.style("`pipenv install`", fg="green")),
                err=True,
            )
            return
        location = project.pipfile_location
        # Shorten the virtual display of the path to the virtualenv.
        if not bare:
            location = shorten_path(location)
            click.echo(
                "Pipfile found at {}.\n  Considering this to be the project home."
                "".format(click.style(location, fg="green")),
                err=True,
            )
        else:
            click.echo(project.project_directory)
    else:
        location = project.virtualenv_location
        if not bare:
            click.secho(f"Virtualenv location: {location}", fg="green", err=True)
        else:
            click.echo(location)


def _cleanup_procs(project, procs, failed_deps_queue, retry=True):
    while not procs.empty():
        c = procs.get()
        try:
            out, err = c.communicate()
        except AttributeError:
            out, err = c.stdout, c.stderr
        failed = c.returncode != 0
        if project.s.is_verbose():
            click.secho(out.strip() or err.strip(), fg="yellow")
        # The Installation failed...
        if failed:
            deps = getattr(c, "deps", {}).copy()
            for dep in deps:
                # If there is a mismatch in installed locations or the install fails
                # due to wrongful disabling of pep517, we should allow for
                # additional passes at installation
                if "does not match installed location" in err:
                    project.environment.expand_egg_links()
                    click.echo(
                        "{}".format(
                            click.style(
                                "Failed initial installation: Failed to overwrite existing "
                                "package, likely due to path aliasing. Expanding and trying "
                                "again!",
                                fg="yellow",
                            )
                        )
                    )
                    if dep:
                        dep.use_pep517 = True
                elif "Disabling PEP 517 processing is invalid" in err:
                    if dep:
                        dep.use_pep517 = True
                elif not retry:
                    # The Installation failed...
                    # We echo both c.stdout and c.stderr because pip returns error details on out.
                    err = err.strip().splitlines() if err else []
                    out = out.strip().splitlines() if out else []
                    err_lines = [line for message in [out, err] for line in message]
                    # Return the subprocess' return code.
                    raise exceptions.InstallError(deps, extra=err_lines)
                else:
                    # Alert the user.
                    if dep:
                        dep.use_pep517 = False
                    click.echo(
                        "{} {}! Will try again.".format(
                            click.style("An error occurred while installing", fg="red"),
                            click.style(dep.as_line() if dep else "", fg="green"),
                        ),
                        err=True,
                    )
                # Save the Failed Dependency for later.
                failed_deps_queue.put(dep)


def batch_install(
    project,
    deps_list,
    procs,
    failed_deps_queue,
    requirements_dir,
    no_deps=True,
    ignore_hashes=False,
    allow_global=False,
    pypi_mirror=None,
    retry=True,
    sequential_deps=None,
    extra_pip_args=None,
):
    from .vendor.requirementslib.models.utils import (
        strip_extras_markers_from_requirement,
    )

    if sequential_deps is None:
        sequential_deps = []
    failed = not retry
    deps_to_install = deps_list[:]
    deps_to_install.extend(sequential_deps)
    deps_to_install = [
        dep for dep in deps_to_install if not project.environment.is_satisfied(dep)
    ]
    trusted_hosts = []
    is_artifact = False
    for dep in deps_to_install:
        if dep.req.req:
            dep.req.req = strip_extras_markers_from_requirement(dep.req.req)
        if dep.markers:
            dep.markers = str(strip_extras_markers_from_requirement(dep.get_markers()))
        # Install the module.
        if dep.is_file_or_url and (
            dep.is_direct_url
            or any(dep.req.uri.endswith(ext) for ext in ["zip", "tar.gz"])
        ):
            is_artifact = True
        elif dep.is_vcs:
            is_artifact = True

    with vistir.contextmanagers.temp_environ():
        if not allow_global:
            os.environ["PIP_USER"] = "0"
            if "PYTHONHOME" in os.environ:
                del os.environ["PYTHONHOME"]
        if "GIT_CONFIG" in os.environ:
            del os.environ["GIT_CONFIG"]
        use_pep517 = True
        if failed and not is_artifact:
            use_pep517 = False

        cmds = pip_install_deps(
            project,
            deps=deps_to_install,
            allow_global=allow_global,
            ignore_hashes=ignore_hashes,
            no_deps=no_deps,
            requirements_dir=requirements_dir,
            pypi_mirror=pypi_mirror,
            trusted_hosts=trusted_hosts,
            use_pep517=use_pep517,
            use_constraint=False,  # no need to use constraints, it's written in lockfile
            extra_pip_args=extra_pip_args,
        )

        for c in cmds:
            procs.put(c)
            _cleanup_procs(project, procs, failed_deps_queue, retry=retry)


def do_install_dependencies(
    project,
    dev=False,
    dev_only=False,
    bare=False,
    allow_global=False,
    ignore_hashes=False,
    skip_lock=False,
    requirements_dir=None,
    pypi_mirror=None,
    extra_pip_args=None,
):
    """
    Executes the installation functionality.

    """

    import queue

    # Load the lockfile if it exists, or if dev_only is being used.
    if skip_lock or not project.lockfile_exists:
        if not bare:
            click.echo(
                click.style(
                    fix_utf8("Installing dependencies from Pipfile..."), bold=True
                )
            )
        # skip_lock should completely bypass the lockfile (broken in 4dac1676)
        lockfile = project.get_or_create_lockfile(from_pipfile=True)
    else:
        lockfile = project.get_or_create_lockfile()
        if not bare:
            click.echo(
                click.style(
                    fix_utf8(
                        "Installing dependencies from Pipfile.lock ({})...".format(
                            lockfile["_meta"].get("hash", {}).get("sha256")[-6:]
                        )
                    ),
                    bold=True,
                )
            )
    dev = dev or dev_only
    deps_list = list(lockfile.get_requirements(dev=dev, only=dev_only))
    nprocs = 2
    procs = queue.Queue(maxsize=nprocs)
    failed_deps_queue = queue.Queue()
    if skip_lock:
        ignore_hashes = True
    editable_or_vcs_deps = [dep for dep in deps_list if (dep.editable or dep.vcs)]
    normal_deps = [dep for dep in deps_list if not (dep.editable or dep.vcs)]
    install_kwargs = {
        "no_deps": not skip_lock,
        "ignore_hashes": ignore_hashes,
        "allow_global": allow_global,
        "pypi_mirror": pypi_mirror,
        "sequential_deps": editable_or_vcs_deps,
        "extra_pip_args": extra_pip_args,
    }

    batch_install(
        project,
        normal_deps,
        procs,
        failed_deps_queue,
        requirements_dir,
        **install_kwargs,
    )

    if not procs.empty():
        _cleanup_procs(project, procs, failed_deps_queue)

    # Iterate over the hopefully-poorly-packaged dependencies...
    if not failed_deps_queue.empty():
        click.echo(
            click.style(
                fix_utf8("Installing initially failed dependencies..."), bold=True
            )
        )
        retry_list = []
        while not failed_deps_queue.empty():
            failed_dep = failed_deps_queue.get()
            retry_list.append(failed_dep)
        install_kwargs.update({"retry": False})
        batch_install(
            project,
            retry_list,
            procs,
            failed_deps_queue,
            requirements_dir,
            **install_kwargs,
        )
    if not procs.empty():
        _cleanup_procs(project, procs, failed_deps_queue, retry=False)
    if not failed_deps_queue.empty():
        failed_list = []
        while not failed_deps_queue.empty():
            failed_dep = failed_deps_queue.get()
            failed_list.append(failed_dep)
        click.echo(
            click.style(
                f"Failed to install some dependency or packages.  "
                f"The following have failed installation and attempted retry: {failed_list}",
                fg="red",
            ),
            err=True,
        )
        sys.exit(1)


def convert_three_to_python(three, python):
    """Converts a Three flag into a Python flag, and raises customer warnings
    in the process, if needed.
    """
    if not python:
        if three is False:
            return "2"

        elif three is True:
            return "3"

    else:
        return python


def do_create_virtualenv(project, python=None, site_packages=None, pypi_mirror=None):
    """Creates a virtualenv."""

    click.echo(
        click.style(fix_utf8("Creating a virtualenv for this project..."), bold=True),
        err=True,
    )

    click.echo(
        "Pipfile: " + click.style(project.pipfile_location, fg="yellow", bold=True),
        err=True,
    )

    # Default to using sys.executable, if Python wasn't provided.
    using_string = "Using"
    if not python:
        python = sys.executable
        using_string = "Using default python from"
    click.echo(
        "{0} {1} {3} {2}".format(
            click.style(using_string, bold=True),
            click.style(python, fg="yellow", bold=True),
            click.style(fix_utf8("to create virtualenv..."), bold=True),
            click.style(f"({python_version(python)})", fg="green"),
        ),
        err=True,
    )

    cmd = [
        Path(sys.executable).absolute().as_posix(),
        "-m",
        "virtualenv",
        f"--prompt={project.name}",
        f"--python={python}",
        project.get_location_for_virtualenv(),
    ]

    # Pass site-packages flag to virtualenv, if desired...
    if site_packages:
        click.echo(
            click.style(fix_utf8("Making site-packages available..."), bold=True),
            err=True,
        )
        cmd.append("--system-site-packages")

    if pypi_mirror:
        pip_config = {"PIP_INDEX_URL": pypi_mirror}
    else:
        pip_config = {}

    # Actually create the virtualenv.
    error = None
    with create_spinner("Creating virtual environment...", project.s) as sp:
        c = subprocess_run(cmd, env=pip_config)
        click.secho(f"{c.stdout}", fg="cyan", err=True)
        if c.returncode != 0:
            error = (
                c.stderr if project.s.is_verbose() else exceptions.prettify_exc(c.stderr)
            )
            sp.fail(
                environments.PIPENV_SPINNER_FAIL_TEXT.format(
                    "Failed creating virtual environment"
                )
            )
        else:
            sp.green.ok(
                environments.PIPENV_SPINNER_OK_TEXT.format(
                    "Successfully created virtual environment!"
                )
            )
    if error is not None:
        raise exceptions.VirtualenvCreationException(
            extra=click.style(f"{error}", fg="red")
        )

    # Associate project directory with the environment.
    # This mimics Pew's "setproject".
    project_file_name = os.path.join(project.virtualenv_location, ".project")
    with open(project_file_name, "w") as f:
        f.write(project.project_directory)
    from .environment import Environment

    sources = project.pipfile_sources
    # project.get_location_for_virtualenv is only for if we are creating a new virtualenv
    # whereas virtualenv_location is for the current path to the runtime
    project._environment = Environment(
        prefix=project.virtualenv_location,
        is_venv=True,
        sources=sources,
        pipfile=project.parsed_pipfile,
        project=project,
    )
    project._environment.add_dist("pipenv")
    # Say where the virtualenv is.
    do_where(project, virtualenv=True, bare=False)


def parse_download_fname(fname, name):
    fname, fextension = os.path.splitext(fname)
    if fextension == ".whl":
        fname = "-".join(fname.split("-")[:-3])
    if fname.endswith(".tar"):
        fname, _ = os.path.splitext(fname)
    # Substring out package name (plus dash) from file name to get version.
    version = fname[len(name) + 1 :]
    # Ignore implicit post releases in version number.
    if "-" in version and version.split("-")[1].isdigit():
        version = version.split("-")[0]
    return version


def get_downloads_info(project, names_map, section):
    from .vendor.requirementslib.models.requirements import Requirement

    info = []
    p = project.parsed_pipfile
    for fname in os.listdir(project.download_location):
        # Get name from filename mapping.
        name = Requirement.from_line(names_map[fname]).name
        # Get the version info from the filenames.
        version = parse_download_fname(fname, name)
        # Get the hash of each file.
        cmd = [
            project_python(project),
            _get_runnable_pip(),
            "hash",
            os.sep.join([project.download_location, fname]),
        ]
        c = subprocess_run(cmd)
        hash = c.stdout.split("--hash=")[1].strip()
        # Verify we're adding the correct version from Pipfile
        # and not one from a dependency.
        specified_version = p[section].get(name, "")
        if is_required_version(version, specified_version):
            info.append(dict(name=name, version=version, hash=hash))
    return info


def overwrite_dev(prod, dev):
    dev_keys = set(list(dev.keys()))
    prod_keys = set(list(prod.keys()))
    for pkg in dev_keys & prod_keys:
        dev[pkg] = prod[pkg]
    return dev


def do_lock(
    project,
    ctx=None,
    system=False,
    clear=False,
    pre=False,
    keep_outdated=False,
    write=True,
    pypi_mirror=None,
):
    """Executes the freeze functionality."""

    cached_lockfile = {}
    if not pre:
        pre = project.settings.get("allow_prereleases")
    if keep_outdated:
        if not project.lockfile_exists:
            raise exceptions.PipenvOptionsError(
                "--keep-outdated",
                ctx=ctx,
                message="Pipfile.lock must exist to use --keep-outdated!",
            )
        cached_lockfile = project.lockfile_content
    # Create the lockfile.
    lockfile = project._lockfile
    # Cleanup lockfile.
    for section in ("default", "develop"):
        for k, v in lockfile[section].copy().items():
            if not hasattr(v, "keys"):
                del lockfile[section][k]

    # Resolve package to generate constraints before resolving dev-packages
    for is_dev in [False, True]:
        pipfile_section = "dev-packages" if is_dev else "packages"
        if project.pipfile_exists:
            packages = project.parsed_pipfile.get(pipfile_section, {})
        else:
            packages = getattr(project, pipfile_section.replace("-", "_"))

        if write:
            # Alert the user of progress.
            click.echo(
                "{} {} {}".format(
                    click.style("Locking"),
                    click.style(
                        "[{}]".format(pipfile_section.replace("_", "-")), fg="yellow"
                    ),
                    click.style(fix_utf8("dependencies...")),
                ),
                err=True,
            )

        from pipenv.utils.resolver import venv_resolve_deps

        # Mutates the lockfile
        venv_resolve_deps(
            packages,
            which=project._which,
            project=project,
            dev=is_dev,
            clear=clear,
            pre=pre,
            allow_global=system,
            pypi_mirror=pypi_mirror,
            pipfile=packages,
            lockfile=lockfile,
            keep_outdated=keep_outdated,
        )

    # Support for --keep-outdated...
    if keep_outdated:
        from pipenv.patched.pip._vendor.packaging.utils import canonicalize_name

        for section_name, section in (
            ("default", project.packages),
            ("develop", project.dev_packages),
        ):
            for package_specified in section.keys():
                if not is_pinned(section[package_specified]):
                    canonical_name = canonicalize_name(package_specified)
                    if canonical_name in cached_lockfile[section_name]:
                        lockfile[section_name][canonical_name] = cached_lockfile[
                            section_name
                        ][canonical_name].copy()
            for key in ["default", "develop"]:
                packages = set(cached_lockfile[key].keys())
                new_lockfile = set(lockfile[key].keys())
                missing = packages - new_lockfile
                for missing_pkg in missing:
                    lockfile[key][missing_pkg] = cached_lockfile[key][missing_pkg].copy()
    # Overwrite any develop packages with default packages.
    lockfile["develop"].update(
        overwrite_dev(lockfile.get("default", {}), lockfile["develop"])
    )
    if write:
        project.write_lockfile(lockfile)
        click.echo(
            "{}".format(
                click.style(
                    "Updated Pipfile.lock ({})!".format(
                        lockfile["_meta"].get("hash", {}).get("sha256")[-6:]
                    ),
                    bold=True,
                )
            ),
            err=True,
        )
    else:
        return lockfile


def do_purge(project, bare=False, downloads=False, allow_global=False):
    """Executes the purge functionality."""

    if downloads:
        if not bare:
            click.echo(
                click.style(fix_utf8("Clearing out downloads directory..."), bold=True)
            )
        shutil.rmtree(project.download_location)
        return

    # Remove comments from the output, if any.
    installed = {
        pep423_name(pkg.project_name)
        for pkg in project.environment.get_installed_packages()
    }
    bad_pkgs = {pep423_name(pkg) for pkg in BAD_PACKAGES}
    # Remove setuptools, pip, etc from targets for removal
    to_remove = installed - bad_pkgs

    # Skip purging if there is no packages which needs to be removed
    if not to_remove:
        if not bare:
            click.echo("Found 0 installed package, skip purging.")
            click.secho("Environment now purged and fresh!", fg="green")
        return installed

    if not bare:
        click.echo(fix_utf8(f"Found {len(to_remove)} installed package(s), purging..."))

    command = [
        project_python(project, system=allow_global),
        _get_runnable_pip(),
        "uninstall",
        "-y",
    ] + list(to_remove)
    if project.s.is_verbose():
        click.echo(f"$ {cmd_list_to_shell(command)}")
    c = subprocess_run(command)
    if c.returncode != 0:
        raise exceptions.UninstallError(
            installed, cmd_list_to_shell(command), c.stdout + c.stderr, c.returncode
        )
    if not bare:
        click.secho(c.stdout, fg="cyan")
        click.secho("Environment now purged and fresh!", fg="green")
    return installed


def do_init(
    project,
    dev=False,
    dev_only=False,
    allow_global=False,
    ignore_pipfile=False,
    skip_lock=False,
    system=False,
    deploy=False,
    pre=False,
    keep_outdated=False,
    requirements_dir=None,
    pypi_mirror=None,
    extra_pip_args=None,
):
    """Executes the init functionality."""

    python = None
    if project.s.PIPENV_PYTHON is not None:
        python = project.s.PIPENV_PYTHON
    elif project.s.PIPENV_DEFAULT_PYTHON_VERSION is not None:
        python = project.s.PIPENV_DEFAULT_PYTHON_VERSION

    if not system and not project.s.PIPENV_USE_SYSTEM:
        if not project.virtualenv_exists:
            try:
                do_create_virtualenv(project, python=python, pypi_mirror=pypi_mirror)
            except KeyboardInterrupt:
                cleanup_virtualenv(project, bare=False)
                sys.exit(1)
    # Ensure the Pipfile exists.
    if not deploy:
        ensure_pipfile(project, system=system)
    if not requirements_dir:
        requirements_dir = vistir.path.create_tracked_tempdir(
            suffix="-requirements", prefix="pipenv-"
        )
    # Write out the lockfile if it doesn't exist, but not if the Pipfile is being ignored
    if (project.lockfile_exists and not ignore_pipfile) and not skip_lock:
        old_hash = project.get_lockfile_hash()
        new_hash = project.calculate_pipfile_hash()
        if new_hash != old_hash:
            if deploy:
                click.secho(
                    "Your Pipfile.lock ({}) is out of date. Expected: ({}).".format(
                        old_hash[-6:], new_hash[-6:]
                    ),
                    fg="red",
                )
                raise exceptions.DeployException
            elif (system or allow_global) and not (project.s.PIPENV_VIRTUALENV):
                click.secho(
                    fix_utf8(
                        "Pipfile.lock ({}) out of date, but installation "
                        "uses {} re-building lockfile must happen in "
                        "isolation. Please rebuild lockfile in a virtualenv. "
                        "Continuing anyway...".format(old_hash[-6:], "--system")
                    ),
                    fg="yellow",
                    err=True,
                )
            else:
                if old_hash:
                    msg = fix_utf8("Pipfile.lock ({0}) out of date, updating to ({1})...")
                else:
                    msg = fix_utf8("Pipfile.lock is corrupted, replaced with ({1})...")
                click.secho(
                    msg.format(old_hash[-6:], new_hash[-6:]),
                    fg="yellow",
                    bold=True,
                    err=True,
                )
                do_lock(
                    project,
                    system=system,
                    pre=pre,
                    keep_outdated=keep_outdated,
                    write=True,
                    pypi_mirror=pypi_mirror,
                )
    # Write out the lockfile if it doesn't exist.
    if not project.lockfile_exists and not skip_lock:
        # Unless we're in a virtualenv not managed by pipenv, abort if we're
        # using the system's python.
        if (system or allow_global) and not (project.s.PIPENV_VIRTUALENV):
            raise exceptions.PipenvOptionsError(
                "--system",
                "--system is intended to be used for Pipfile installation, "
                "not installation of specific packages. Aborting.\n"
                "See also: --deploy flag.",
            )
        else:
            click.echo(
                click.style(fix_utf8("Pipfile.lock not found, creating..."), bold=True),
                err=True,
            )
            do_lock(
                project,
                system=system,
                pre=pre,
                keep_outdated=keep_outdated,
                write=True,
                pypi_mirror=pypi_mirror,
            )
    do_install_dependencies(
        project,
        dev=dev,
        dev_only=dev_only,
        allow_global=allow_global,
        skip_lock=skip_lock,
        requirements_dir=requirements_dir,
        pypi_mirror=pypi_mirror,
        extra_pip_args=extra_pip_args,
    )

    # Hint the user what to do to activate the virtualenv.
    if not allow_global and not deploy and "PIPENV_ACTIVE" not in os.environ:
        click.echo(
            "To activate this project's virtualenv, run {}.\n"
            "Alternatively, run a command "
            "inside the virtualenv with {}.".format(
                click.style("pipenv shell", fg="yellow"),
                click.style("pipenv run", fg="yellow"),
            )
        )


def get_pip_args(
    project,
    pre: bool = False,
    verbose: bool = False,
    upgrade: bool = False,
    require_hashes: bool = False,
    no_build_isolation: bool = False,
    no_use_pep517: bool = False,
    no_deps: bool = False,
    selective_upgrade: bool = False,
    src_dir: Optional[str] = None,
    extra_pip_args: Optional[List] = None,
) -> List[str]:
    arg_map = {
        "pre": ["--pre"],
        "verbose": ["--verbose"],
        "upgrade": ["--upgrade"],
        "require_hashes": ["--require-hashes"],
        "no_build_isolation": ["--no-build-isolation"],
        "no_use_pep517": ["--no-use-pep517"],
        "no_deps": ["--no-deps"],
        "selective_upgrade": [
            "--upgrade-strategy=only-if-needed",
            "--exists-action={}".format(project.s.PIP_EXISTS_ACTION or "i"),
        ],
        "src_dir": src_dir,
    }
    arg_set = ["--no-input"] if project.settings.get("disable_pip_input", True) else []
    for key in arg_map.keys():
        if key in locals() and locals().get(key):
            arg_set.extend(arg_map.get(key))
        elif key == "selective_upgrade" and not locals().get(key):
            arg_set.append("--exists-action=i")
    for extra_pip_arg in extra_pip_args:
        arg_set.append(extra_pip_arg)
    return list(dict.fromkeys(arg_set))


def get_requirement_line(
    requirement: Requirement,
    src_dir: Optional[str] = None,
    include_hashes: bool = True,
    format_for_file: bool = False,
) -> Union[List[str], str]:
    if requirement.vcs or requirement.is_file_or_url:
        if src_dir and requirement.line_instance.wheel_kwargs:
            requirement.line_instance._wheel_kwargs.update({"src_dir": src_dir})
        line = requirement.line_instance.line
        if requirement.line_instance.markers:
            line = f"{line}; {requirement.line_instance.markers}"
            if not format_for_file:
                line = f'"{line}"'
        if requirement.editable:
            if not format_for_file:
                return ["-e", line]
            return f"-e {line}"
        if not format_for_file:
            return [line]
        return line
    return requirement.as_line(include_hashes=include_hashes, as_list=not format_for_file)


def write_requirement_to_file(
    project: Project,
    requirement: Requirement,
    requirements_dir: Optional[str] = None,
    include_hashes: bool = True,
) -> str:
    if not requirements_dir:
        requirements_dir = vistir.path.create_tracked_tempdir(
            prefix="pipenv", suffix="requirements"
        )
    line = requirement.line_instance.get_line(
        with_prefix=True, with_hashes=include_hashes, with_markers=True, as_list=False
    )

    f = tempfile.NamedTemporaryFile(
        prefix="pipenv-", suffix="-requirement.txt", dir=requirements_dir, delete=False
    )
    if project.s.is_verbose():
        click.echo(
            f"Writing supplied requirement line to temporary file: {line!r}", err=True
        )
    f.write(vistir.misc.to_bytes(line))
    r = f.name
    f.close()
    return r


def pip_install(
    project,
    requirement=None,
    r=None,
    allow_global=False,
    ignore_hashes=False,
    no_deps=False,
    block=True,
    index=None,
    pre=False,
    dev=False,
    selective_upgrade=False,
    requirements_dir=None,
    extra_indexes=None,
    pypi_mirror=None,
    trusted_hosts=None,
    use_pep517=True,
    use_constraint=False,
    extra_pip_args: Optional[List] = None,
):
    piplogger = logging.getLogger("pipenv.patched.pip._internal.commands.install")
    if not trusted_hosts:
        trusted_hosts = []
    trusted_hosts.extend(os.environ.get("PIP_TRUSTED_HOSTS", []))
    if not allow_global:
        src_dir = os.getenv(
            "PIP_SRC", os.getenv("PIP_SRC_DIR", project.virtualenv_src_location)
        )
    else:
        src_dir = os.getenv("PIP_SRC", os.getenv("PIP_SRC_DIR"))
    if requirement:
        if requirement.editable or not requirement.hashes:
            ignore_hashes = True
        elif not (requirement.is_vcs or requirement.editable or requirement.vcs):
            ignore_hashes = False
    line = None
    # Try installing for each source in project.sources.
    search_all_sources = project.settings.get("install_search_all_sources", False)
    if not index and requirement.index:
        index = requirement.index
    if index and not extra_indexes:
        if search_all_sources:
            extra_indexes = list(project.sources)
        else:  # Default: index restrictions apply during installation
            extra_indexes = []
            if requirement.index:
                extra_indexes = list(
                    filter(lambda d: d.get("name") == requirement.index, project.sources)
                )
            if not extra_indexes:
                extra_indexes = list(project.sources)
    if requirement and requirement.vcs or requirement.editable:
        requirement.index = None

    r = write_requirement_to_file(
        project,
        requirement,
        requirements_dir=requirements_dir,
        include_hashes=not ignore_hashes,
    )
    sources = get_source_list(
        project,
        index,
        extra_indexes=extra_indexes,
        trusted_hosts=trusted_hosts,
        pypi_mirror=pypi_mirror,
    )
    source_names = {src.get("name") for src in sources}
    if not search_all_sources and requirement.index in source_names:
        sources = list(filter(lambda d: d.get("name") == requirement.index, sources))
    if r:
        with open(r, "r") as fh:
            if "--hash" not in fh.read():
                ignore_hashes = True
    if project.s.is_verbose():
        piplogger.setLevel(logging.WARN)
        if requirement:
            click.echo(
                click.style(f"Installing {requirement.name!r}", bold=True),
                err=True,
            )

    pip_command = [
        project_python(project, system=allow_global),
        _get_runnable_pip(),
        "install",
    ]
    pip_args = get_pip_args(
        project,
        pre=pre,
        verbose=project.s.is_verbose(),
        upgrade=True,
        selective_upgrade=selective_upgrade,
        no_use_pep517=not use_pep517,
        no_deps=no_deps,
        require_hashes=not ignore_hashes,
        extra_pip_args=extra_pip_args,
    )
    pip_command.extend(pip_args)
    if r:
        pip_command.extend(["-r", normalize_path(r)])
    elif line:
        pip_command.extend(line)
    if dev and use_constraint:
        default_constraints = get_constraints_from_deps(project.packages)
        constraint_filename = prepare_constraint_file(
            default_constraints,
            directory=requirements_dir,
            sources=None,
            pip_args=None,
        )
        pip_command.extend(["-c", normalize_path(constraint_filename)])
    pip_command.extend(prepare_pip_source_args(sources))
    if project.s.is_verbose():
        click.echo(f"$ {cmd_list_to_shell(pip_command)}", err=True)
    cache_dir = Path(project.s.PIPENV_CACHE_DIR)
    default_exists_action = "w"
    if selective_upgrade:
        default_exists_action = "i"
    exists_action = project.s.PIP_EXISTS_ACTION or default_exists_action
    pip_config = {
        "PIP_CACHE_DIR": cache_dir.as_posix(),
        "PIP_WHEEL_DIR": cache_dir.joinpath("wheels").as_posix(),
        "PIP_DESTINATION_DIR": cache_dir.joinpath("pkgs").as_posix(),
        "PIP_EXISTS_ACTION": exists_action,
        "PATH": os.environ.get("PATH"),
    }
    if src_dir:
        if project.s.is_verbose():
            click.echo(f"Using source directory: {src_dir!r}", err=True)
        pip_config.update({"PIP_SRC": src_dir})
    c = subprocess_run(pip_command, block=block, env=pip_config)
    c.env = pip_config
    return c


def pip_install_deps(
    project,
    deps=None,
    allow_global=False,
    ignore_hashes=False,
    no_deps=False,
    pre=False,
    dev=False,
    selective_upgrade=False,
    requirements_dir=None,
    pypi_mirror=None,
    trusted_hosts=None,
    use_pep517=True,
    use_constraint=False,
    extra_pip_args: Optional[List] = None,
):
    if not trusted_hosts:
        trusted_hosts = []
    trusted_hosts.extend(os.environ.get("PIP_TRUSTED_HOSTS", []))
    if not allow_global:
        src_dir = os.getenv(
            "PIP_SRC", os.getenv("PIP_SRC_DIR", project.virtualenv_src_location)
        )
    else:
        src_dir = os.getenv("PIP_SRC", os.getenv("PIP_SRC_DIR"))
    if not requirements_dir:
        requirements_dir = vistir.path.create_tracked_tempdir(
            prefix="pipenv", suffix="requirements"
        )

    standard_requirements = tempfile.NamedTemporaryFile(
        prefix="pipenv-", suffix="-hashed-reqs.txt", dir=requirements_dir, delete=False
    )
    editable_requirements = tempfile.NamedTemporaryFile(
        prefix="pipenv-", suffix="-reqs.txt", dir=requirements_dir, delete=False
    )
    for requirement in deps:
        ignore_hash = ignore_hashes
        vcs_or_editable = (
            requirement.is_vcs
            or requirement.vcs
            or requirement.editable
            or (requirement.is_file_or_url and not requirement.hashes)
        )
        if vcs_or_editable:
            ignore_hash = True
        if requirement and vcs_or_editable:
            requirement.index = None

        line = requirement.line_instance.get_line(
            with_prefix=True,
            with_hashes=not ignore_hash,
            with_markers=True,
            as_list=False,
        )
        if project.s.is_verbose():
            click.echo(
                f"Writing supplied requirement line to temporary file: {line!r}",
                err=True,
            )
        target = editable_requirements if vcs_or_editable else standard_requirements
        target.write(vistir.misc.to_bytes(line))
        target.write(vistir.misc.to_bytes("\n"))
    standard_requirements.close()
    editable_requirements.close()

    cmds = []
    files = []
    standard_deps = list(
        filter(
            lambda d: not (
                d.is_vcs or d.vcs or d.editable or (d.is_file_or_url and not d.hashes)
            ),
            deps,
        )
    )
    if standard_deps:
        files.append(standard_requirements)
    editable_deps = list(
        filter(
            lambda d: d.is_vcs
            or d.vcs
            or d.editable
            or (d.is_file_or_url and not d.hashes),
            deps,
        )
    )
    if editable_deps:
        files.append(editable_requirements)
    for file in files:
        pip_command = [
            project_python(project, system=allow_global),
            _get_runnable_pip(),
            "install",
        ]
        pip_args = get_pip_args(
            project,
            pre=pre,
            verbose=False,  # When True, the subprocess fails to recognize the EOF when reading stdout.
            upgrade=True,
            selective_upgrade=selective_upgrade,
            no_use_pep517=not use_pep517,
            no_deps=no_deps,
            extra_pip_args=extra_pip_args,
        )
        sources = get_source_list(
            project,
            index=None,
            extra_indexes=None,
            trusted_hosts=trusted_hosts,
            pypi_mirror=pypi_mirror,
        )
        pip_command.extend(prepare_pip_source_args(sources))
        pip_command.extend(pip_args)
        pip_command.extend(["-r", normalize_path(file.name)])
        if dev and use_constraint:
            default_constraints = get_constraints_from_deps(project.packages)
            constraint_filename = prepare_constraint_file(
                default_constraints,
                directory=requirements_dir,
                sources=None,
                pip_args=None,
            )
            pip_command.extend(["-c", normalize_path(constraint_filename)])
        if project.s.is_verbose():
            msg = f"Install Phase: {'Standard Requirements' if file == standard_requirements else 'Editable Requirements'}"
            click.echo(
                click.style(msg, bold=True),
                err=True,
            )
            for requirement in (
                standard_deps if file == standard_requirements else editable_deps
            ):
                click.echo(
                    click.style(
                        f"Preparing Installation of {requirement.name!r}", bold=True
                    ),
                    err=True,
                )
            click.secho(f"$ {cmd_list_to_shell(pip_command)}", fg="cyan", err=True)
        cache_dir = Path(project.s.PIPENV_CACHE_DIR)
        default_exists_action = "w"
        if selective_upgrade:
            default_exists_action = "i"
        exists_action = project.s.PIP_EXISTS_ACTION or default_exists_action
        pip_config = {
            "PIP_CACHE_DIR": cache_dir.as_posix(),
            "PIP_WHEEL_DIR": cache_dir.joinpath("wheels").as_posix(),
            "PIP_DESTINATION_DIR": cache_dir.joinpath("pkgs").as_posix(),
            "PIP_EXISTS_ACTION": exists_action,
            "PATH": os.environ.get("PATH"),
        }
        if src_dir:
            if project.s.is_verbose():
                click.echo(f"Using source directory: {src_dir!r}", err=True)
            pip_config.update({"PIP_SRC": src_dir})
        c = subprocess_run(pip_command, block=False, capture_output=True, env=pip_config)
        if file == standard_requirements:
            c.deps = standard_deps
        else:
            c.deps = editable_deps
        c.env = pip_config
        cmds.append(c)
        if project.s.is_verbose():
            while True:
                line = c.stdout.readline()
                if line == "":
                    break
                if "Ignoring" in line:
                    click.secho(line, fg="red", err=True)
                elif line:
                    click.secho(line, fg="yellow", err=True)
    return cmds


def pip_download(project, package_name):
    cache_dir = Path(project.s.PIPENV_CACHE_DIR)
    pip_config = {
        "PIP_CACHE_DIR": cache_dir.as_posix(),
        "PIP_WHEEL_DIR": cache_dir.joinpath("wheels").as_posix(),
        "PIP_DESTINATION_DIR": cache_dir.joinpath("pkgs").as_posix(),
    }
    for source in project.sources:
        cmd = [
            project_python(project),
            _get_runnable_pip(),
            "download",
            package_name,
            "-i",
            source["url"],
            "-d",
            project.download_location,
        ]
        c = subprocess_run(cmd, env=pip_config)
        if c.returncode == 0:
            break

    return c


def fallback_which(command, location=None, allow_global=False, system=False):
    """
    A fallback implementation of the `which` utility command that relies exclusively on
    searching the path for commands.

    :param str command: The command to search for, optional
    :param str location: The search location to prioritize (prepend to path), defaults to None
    :param bool allow_global: Whether to search the global path, defaults to False
    :param bool system: Whether to use the system python instead of pipenv's python, defaults to False
    :raises ValueError: Raised if no command is provided
    :raises TypeError: Raised if the command provided is not a string
    :return: A path to the discovered command location
    :rtype: str
    """

    from .vendor.pythonfinder import Finder

    if not command:
        raise ValueError("fallback_which: Must provide a command to search for...")
    if not isinstance(command, str):
        raise TypeError(f"Provided command must be a string, received {command!r}")
    global_search = system or allow_global
    if location is None:
        global_search = True
    finder = Finder(system=False, global_search=global_search, path=location)
    if is_python_command(command):
        result = find_python(finder, command)
        if result:
            return result
    result = finder.which(command)
    if result:
        return result.path.as_posix()
    return ""


def format_help(help):
    """Formats the help string."""
    help = help.replace("Options:", str(click.style("Options:", bold=True)))
    help = help.replace(
        "Usage: pipenv", str("Usage: {}".format(click.style("pipenv", bold=True)))
    )
    help = help.replace("  check", str(click.style("  check", fg="red", bold=True)))
    help = help.replace("  clean", str(click.style("  clean", fg="red", bold=True)))
    help = help.replace("  graph", str(click.style("  graph", fg="red", bold=True)))
    help = help.replace(
        "  install", str(click.style("  install", fg="magenta", bold=True))
    )
    help = help.replace("  lock", str(click.style("  lock", fg="green", bold=True)))
    help = help.replace("  open", str(click.style("  open", fg="red", bold=True)))
    help = help.replace("  run", str(click.style("  run", fg="yellow", bold=True)))
    help = help.replace("  shell", str(click.style("  shell", fg="yellow", bold=True)))
    help = help.replace(
        "  scripts", str(click.style("  scripts", fg="yellow", bold=True))
    )
    help = help.replace("  sync", str(click.style("  sync", fg="green", bold=True)))
    help = help.replace(
        "  uninstall", str(click.style("  uninstall", fg="magenta", bold=True))
    )
    help = help.replace("  update", str(click.style("  update", fg="green", bold=True)))
    additional_help = """
Usage Examples:
   Create a new project using Python 3.7, specifically:
   $ {}

   Remove project virtualenv (inferred from current directory):
   $ {}

   Install all dependencies for a project (including dev):
   $ {}

   Create a lockfile containing pre-releases:
   $ {}

   Show a graph of your installed dependencies:
   $ {}

   Check your installed dependencies for security vulnerabilities:
   $ {}

   Install a local setup.py into your virtual environment/Pipfile:
   $ {}

   Use a lower-level pip command:
   $ {}

Commands:""".format(
        click.style("pipenv --python 3.7", fg="yellow"),
        click.style("pipenv --rm", fg="yellow"),
        click.style("pipenv install --dev", fg="yellow"),
        click.style("pipenv lock --pre", fg="yellow"),
        click.style("pipenv graph", fg="yellow"),
        click.style("pipenv check", fg="yellow"),
        click.style("pipenv install -e .", fg="yellow"),
        click.style("pipenv run pip freeze", fg="yellow"),
    )
    help = help.replace("Commands:", additional_help)
    return help


def format_pip_error(error):
    error = error.replace("Expected", str(click.style("Expected", fg="green", bold=True)))
    error = error.replace("Got", str(click.style("Got", fg="red", bold=True)))
    error = error.replace(
        "THESE PACKAGES DO NOT MATCH THE HASHES FROM THE REQUIREMENTS FILE",
        str(
            click.style(
                "THESE PACKAGES DO NOT MATCH THE HASHES FROM Pipfile.lock!",
                fg="red",
                bold=True,
            )
        ),
    )
    error = error.replace(
        "someone may have tampered with them",
        str(click.style("someone may have tampered with them", fg="red")),
    )
    error = error.replace("option to pip install", "option to 'pipenv install'")
    return error


def format_pip_output(out, r=None):
    def gen(out):
        for line in out.split("\n"):
            # Remove requirements file information from pip9 output.
            if "(from -r" in line:
                yield line[: line.index("(from -r")]

            else:
                yield line

    out = "\n".join([line for line in gen(out)])
    return out


def warn_in_virtualenv(project):
    # Only warn if pipenv isn't already active.
    if environments.is_in_virtualenv() and not project.s.is_quiet():
        click.echo(
            "{}: Pipenv found itself running within a virtual environment, "
            "so it will automatically use that environment, instead of "
            "creating its own for any project. You can set "
            "{} to force pipenv to ignore that environment and create "
            "its own instead. You can set {} to suppress this "
            "warning.".format(
                click.style("Courtesy Notice", fg="green"),
                click.style("PIPENV_IGNORE_VIRTUALENVS=1", bold=True),
                click.style("PIPENV_VERBOSITY=-1", bold=True),
            ),
            err=True,
        )


def ensure_lockfile(project, keep_outdated=False, pypi_mirror=None):
    """Ensures that the lockfile is up-to-date."""
    if not keep_outdated:
        keep_outdated = project.settings.get("keep_outdated")
    # Write out the lockfile if it doesn't exist, but not if the Pipfile is being ignored
    if project.lockfile_exists:
        old_hash = project.get_lockfile_hash()
        new_hash = project.calculate_pipfile_hash()
        if new_hash != old_hash:
            click.echo(
                click.style(
                    fix_utf8(
                        "Pipfile.lock ({}) out of date, updating to ({})...".format(
                            old_hash[-6:], new_hash[-6:]
                        )
                    ),
                    fg="yellow",
                    bold=True,
                ),
                err=True,
            )
            do_lock(project, keep_outdated=keep_outdated, pypi_mirror=pypi_mirror)
    else:
        do_lock(project, keep_outdated=keep_outdated, pypi_mirror=pypi_mirror)


def do_py(project, ctx=None, system=False):
    if not project.virtualenv_exists:
        click.echo(
            "{}({}){}".format(
                click.style("No virtualenv has been created for this project ", fg="red"),
                click.style(project.project_directory, fg="yellow", bold=True),
                click.style(" yet!", fg="red"),
            ),
            err=True,
        )
        ctx.abort()

    try:
        click.echo(project._which("python", allow_global=system))
    except AttributeError:
        click.echo(click.style("No project found!", fg="red"))


def do_outdated(project, pypi_mirror=None, pre=False, clear=False):
    # TODO: Allow --skip-lock here?
    from collections import namedtuple
    from collections.abc import Mapping

    from pipenv.patched.pip._vendor.packaging.utils import canonicalize_name

    from .vendor.requirementslib.models.requirements import Requirement
    from .vendor.requirementslib.models.utils import get_version

    packages = {}
    package_info = namedtuple("PackageInfo", ["name", "installed", "available"])

    installed_packages = project.environment.get_installed_packages()
    outdated_packages = {
        canonicalize_name(pkg.project_name): package_info(
            pkg.project_name, pkg.parsed_version, pkg.latest_version
        )
        for pkg in project.environment.get_outdated_packages()
    }
    reverse_deps = {
        canonicalize_name(name): deps
        for name, deps in project.environment.reverse_dependencies().items()
    }
    for result in installed_packages:
        dep = Requirement.from_line(str(result.as_requirement()))
        packages.update(dep.as_pipfile())
    updated_packages = {}
    lockfile = do_lock(
        project, clear=clear, pre=pre, write=False, pypi_mirror=pypi_mirror
    )
    for section in ("develop", "default"):
        for package in lockfile[section]:
            try:
                updated_packages[package] = lockfile[section][package]["version"]
            except KeyError:
                pass
    outdated = []
    skipped = []
    for package in packages:
        norm_name = pep423_name(package)
        if norm_name in updated_packages:
            if updated_packages[norm_name] != packages[package]:
                outdated.append(
                    package_info(package, updated_packages[norm_name], packages[package])
                )
            elif canonicalize_name(package) in outdated_packages:
                skipped.append(outdated_packages[canonicalize_name(package)])
    for package, old_version, new_version in skipped:
        name_in_pipfile = project.get_package_name_in_pipfile(package)
        pipfile_version_text = ""
        required = ""
        version = None
        if name_in_pipfile:
            version = get_version(project.packages[name_in_pipfile])
            rdeps = reverse_deps.get(canonicalize_name(package))
            if isinstance(rdeps, Mapping) and "required" in rdeps:
                required = " {} required".format(rdeps["required"])
            if version:
                pipfile_version_text = f" ({version} set in Pipfile)"
            else:
                pipfile_version_text = " (Unpinned in Pipfile)"
        click.echo(
            click.style(
                "Skipped Update of Package {!s}: {!s} installed,{!s}{!s}, "
                "{!s} available.".format(
                    package, old_version, required, pipfile_version_text, new_version
                ),
                fg="yellow",
            ),
            err=True,
        )
    if not outdated:
        click.echo(click.style("All packages are up to date!", fg="green", bold=True))
        sys.exit(0)
    for package, new_version, old_version in outdated:
        click.echo(
            "Package {!r} out-of-date: {!r} installed, {!r} available.".format(
                package, old_version, new_version
            )
        )
    sys.exit(bool(outdated))


def do_install(
    project,
    packages=False,
    editable_packages=False,
    index_url=False,
    dev=False,
    three=False,
    python=False,
    pypi_mirror=None,
    system=False,
    lock=True,
    ignore_pipfile=False,
    skip_lock=False,
    requirementstxt=False,
    pre=False,
    deploy=False,
    keep_outdated=False,
    selective_upgrade=False,
    site_packages=None,
    extra_pip_args=None,
):
    requirements_directory = vistir.path.create_tracked_tempdir(
        suffix="-requirements", prefix="pipenv-"
    )
    warnings.filterwarnings("default", category=ResourceWarning)
    if selective_upgrade:
        keep_outdated = True
    packages = packages if packages else []
    editable_packages = editable_packages if editable_packages else []
    package_args = [p for p in packages if p] + [p for p in editable_packages if p]
    skip_requirements = False
    # Don't search for requirements.txt files if the user provides one
    if requirementstxt or package_args or project.pipfile_exists:
        skip_requirements = True
    # Ensure that virtualenv is available and pipfile are available
    ensure_project(
        project,
        three=three,
        python=python,
        system=system,
        warn=True,
        deploy=deploy,
        skip_requirements=skip_requirements,
        pypi_mirror=pypi_mirror,
        site_packages=site_packages,
    )
    # Don't attempt to install develop and default packages if Pipfile is missing
    if not project.pipfile_exists and not (package_args or dev):
        if not (ignore_pipfile or deploy):
            raise exceptions.PipfileNotFound(project.path_to("Pipfile"))
        elif ((skip_lock and deploy) or ignore_pipfile) and not project.lockfile_exists:
            raise exceptions.LockfileNotFound(project.path_to("Pipfile.lock"))
    # Load the --pre settings from the Pipfile.
    if not pre:
        pre = project.settings.get("allow_prereleases")
    if not keep_outdated:
        keep_outdated = project.settings.get("keep_outdated")
    remote = requirementstxt and is_valid_url(requirementstxt)
    # Warn and exit if --system is used without a pipfile.
    if (system and package_args) and not project.s.PIPENV_VIRTUALENV:
        raise exceptions.SystemUsageError
    # Automatically use an activated virtualenv.
    if project.s.PIPENV_USE_SYSTEM:
        system = True
    if system:
        project.s.PIPENV_USE_SYSTEM = True
        os.environ["PIPENV_USE_SYSTEM"] = "1"
    # Check if the file is remote or not
    if remote:
        click.echo(
            click.style(
                fix_utf8("Remote requirements file provided! Downloading..."), bold=True
            ),
            err=True,
        )
        fd = vistir.path.create_tracked_tempfile(
            prefix="pipenv-", suffix="-requirement.txt", dir=requirements_directory
        )
        temp_reqs = fd.name
        requirements_url = requirementstxt
        # Download requirements file
        try:
            download_file(requirements_url, temp_reqs, project.s.PIPENV_MAX_RETRIES)
        except OSError:
            fd.close()
            os.unlink(temp_reqs)
            click.secho(
                "Unable to find requirements file at {}.".format(
                    click.style(requirements_url)
                ),
                fg="red",
                err=True,
            )
            sys.exit(1)
        finally:
            fd.close()
        # Replace the url with the temporary requirements file
        requirementstxt = temp_reqs
        remote = True
    if requirementstxt:
        error, traceback = None, None
        click.echo(
            click.style(
                fix_utf8("Requirements file provided! Importing into Pipfile..."),
                bold=True,
            ),
            err=True,
        )
        try:
            import_requirements(project, r=project.path_to(requirementstxt), dev=dev)
        except (UnicodeDecodeError, PipError) as e:
            # Don't print the temp file path if remote since it will be deleted.
            req_path = requirements_url if remote else project.path_to(requirementstxt)
            error = (
                "Unexpected syntax in {}. Are you sure this is a "
                "requirements.txt style file?".format(req_path)
            )
            traceback = e
        except AssertionError as e:
            error = (
                "Requirements file doesn't appear to exist. Please ensure the file exists in your "
                "project directory or you provided the correct path."
            )
            traceback = e
        finally:
            # If requirements file was provided by remote url delete the temporary file
            if remote:
                fd.close()  # Close for windows to allow file cleanup.
                os.remove(temp_reqs)
            if error and traceback:
                click.secho(error, fg="red")
                click.secho(click.style(str(traceback)), fg="yellow", err=True)
                sys.exit(1)

    # Allow more than one package to be provided.
    package_args = [p for p in packages] + [f"-e {pkg}" for pkg in editable_packages]
    # Support for --selective-upgrade.
    # We should do this part first to make sure that we actually do selectively upgrade
    # the items specified
    if selective_upgrade:
        from .vendor.requirementslib.models.requirements import Requirement

        for i, package in enumerate(package_args[:]):
            section = project.packages if not dev else project.dev_packages
            package = Requirement.from_line(package)
            package__name, package__val = package.pipfile_entry
            try:
                if not is_star(section[package__name]) and is_star(package__val):
                    # Support for VCS dependencies.
                    package_args[i] = convert_deps_to_pip(
                        {package__name: section[package__name]}, project=project
                    )[0]
            except KeyError:
                pass
    # Install all dependencies, if none was provided.
    # This basically ensures that we have a pipfile and lockfile, then it locks and
    # installs from the lockfile
    if not packages and not editable_packages:
        # Update project settings with pre preference.
        if pre:
            project.update_settings({"allow_prereleases": pre})
        do_init(
            project,
            dev=dev,
            allow_global=system,
            ignore_pipfile=ignore_pipfile,
            system=system,
            skip_lock=skip_lock,
            deploy=deploy,
            pre=pre,
            requirements_dir=requirements_directory,
            pypi_mirror=pypi_mirror,
            keep_outdated=keep_outdated,
            extra_pip_args=extra_pip_args,
        )

    # This is for if the user passed in dependencies, then we want to make sure we
    else:
        from .vendor.requirementslib.models.requirements import Requirement

        # make a tuple of (display_name, entry)
        pkg_list = packages + [f"-e {pkg}" for pkg in editable_packages]
        if not system and not project.virtualenv_exists:
            do_init(
                project,
                dev=dev,
                system=system,
                allow_global=system,
                keep_outdated=keep_outdated,
                requirements_dir=requirements_directory,
                deploy=deploy,
                pypi_mirror=pypi_mirror,
                skip_lock=skip_lock,
                extra_pip_args=extra_pip_args,
            )
        for pkg_line in pkg_list:
            click.secho(
                fix_utf8(f"Installing {pkg_line}..."),
                fg="green",
                bold=True,
            )
            # pip install:
            with vistir.contextmanagers.temp_environ(), create_spinner(
                "Installing...", project.s
            ) as sp:
                if not system:
                    os.environ["PIP_USER"] = "0"
                    if "PYTHONHOME" in os.environ:
                        del os.environ["PYTHONHOME"]
                sp.text = f"Resolving {pkg_line}..."
                try:
                    pkg_requirement = Requirement.from_line(pkg_line)
                except ValueError as e:
                    sp.write_err("{}: {}".format(click.style("WARNING", fg="red"), e))
                    sp.red.fail(
                        environments.PIPENV_SPINNER_FAIL_TEXT.format(
                            "Installation Failed"
                        )
                    )
                    sys.exit(1)
                sp.text = "Installing..."
                try:
                    sp.text = f"Installing {pkg_requirement.name}..."
                    if project.s.is_verbose():
                        sp.hide_and_write(
                            f"Installing package: {pkg_requirement.as_line(include_hashes=False)}"
                        )
                    c = pip_install(
                        project,
                        pkg_requirement,
                        ignore_hashes=True,
                        allow_global=system,
                        selective_upgrade=selective_upgrade,
                        no_deps=False,
                        pre=pre,
                        dev=dev,
                        requirements_dir=requirements_directory,
                        index=index_url,
                        pypi_mirror=pypi_mirror,
                        use_constraint=True,
                        extra_pip_args=extra_pip_args,
                    )
                    if c.returncode:
                        sp.write_err(
                            "{} An error occurred while installing {}!".format(
                                click.style("Error: ", fg="red", bold=True),
                                click.style(pkg_line, fg="green"),
                            ),
                        )
                        sp.write_err(f"Error text: {c.stdout}")
                        sp.write_err(click.style(format_pip_error(c.stderr), fg="cyan"))
                        if project.s.is_verbose():
                            sp.write_err(
                                click.style(format_pip_output(c.stdout), fg="cyan")
                            )
                        if "setup.py egg_info" in c.stderr:
                            sp.write_err(
                                "This is likely caused by a bug in {}. "
                                "Report this to its maintainers.".format(
                                    click.style(pkg_requirement.name, fg="green")
                                )
                            )
                        sp.red.fail(
                            environments.PIPENV_SPINNER_FAIL_TEXT.format(
                                "Installation Failed"
                            )
                        )
                        sys.exit(1)
                except (ValueError, RuntimeError) as e:
                    sp.write_err("{}: {}".format(click.style("WARNING", fg="red"), e))
                    sp.red.fail(
                        environments.PIPENV_SPINNER_FAIL_TEXT.format(
                            "Installation Failed",
                        )
                    )
                    sys.exit(1)
                # Warn if --editable wasn't passed.
                if (
                    pkg_requirement.is_vcs
                    and not pkg_requirement.editable
                    and not project.s.PIPENV_RESOLVE_VCS
                ):
                    sp.write_err(
                        "{}: You installed a VCS dependency in non-editable mode. "
                        "This will work fine, but sub-dependencies will not be resolved by {}."
                        "\n  To enable this sub-dependency functionality, specify that this dependency is editable."
                        "".format(
                            click.style("Warning", fg="red", bold=True),
                            click.style("$ pipenv lock", fg="yellow"),
                        )
                    )
                sp.write(
                    "{} {} {} {}{}".format(
                        click.style("Adding", bold=True),
                        click.style(f"{pkg_requirement.name}", fg="green", bold=True),
                        click.style("to Pipfile's", bold=True),
                        click.style(
                            "[dev-packages]" if dev else "[packages]",
                            fg="yellow",
                            bold=True,
                        ),
                        click.style(fix_utf8("..."), bold=True),
                    )
                )
                # Add the package to the Pipfile.
                if index_url:
                    index_name = project.add_index_to_pipfile(
                        index_url, verify_ssl=index_url.startswith("https:")
                    )
                    pkg_requirement.index = index_name
                try:
                    project.add_package_to_pipfile(pkg_requirement, dev)
                except ValueError:
                    import traceback

                    sp.write_err(
                        "{} {}".format(
                            click.style("Error:", fg="red", bold=True),
                            traceback.format_exc(),
                        )
                    )
                    sp.fail(
                        environments.PIPENV_SPINNER_FAIL_TEXT.format(
                            "Failed adding package to Pipfile"
                        )
                    )
                sp.ok(
                    environments.PIPENV_SPINNER_OK_TEXT.format("Installation Succeeded")
                )
            # Update project settings with pre preference.
            if pre:
                project.update_settings({"allow_prereleases": pre})
        do_init(
            project,
            dev=dev,
            system=system,
            allow_global=system,
            keep_outdated=keep_outdated,
            requirements_dir=requirements_directory,
            deploy=deploy,
            pypi_mirror=pypi_mirror,
            skip_lock=skip_lock,
            extra_pip_args=extra_pip_args,
        )
    sys.exit(0)


def do_uninstall(
    project,
    packages=False,
    editable_packages=False,
    three=None,
    python=False,
    system=False,
    lock=False,
    all_dev=False,
    all=False,
    keep_outdated=False,
    pypi_mirror=None,
    ctx=None,
):
    from pipenv.patched.pip._vendor.packaging.utils import canonicalize_name

    from .vendor.requirementslib.models.requirements import Requirement

    # Automatically use an activated virtualenv.
    if project.s.PIPENV_USE_SYSTEM:
        system = True
    # Ensure that virtualenv is available.
    # TODO: We probably shouldn't ensure a project exists if the outcome will be to just
    # install things in order to remove them... maybe tell the user to install first?
    ensure_project(project, three=three, python=python, pypi_mirror=pypi_mirror)
    # Un-install all dependencies, if --all was provided.
    if not any([packages, editable_packages, all_dev, all]):
        raise exceptions.PipenvUsageError("No package provided!", ctx=ctx)
    editable_pkgs = [
        Requirement.from_line(f"-e {p}").name for p in editable_packages if p
    ]
    packages += editable_pkgs
    package_names = {p for p in packages if p}
    package_map = {canonicalize_name(p): p for p in packages if p}
    installed_package_names = project.installed_package_names
    # Intelligently detect if --dev should be used or not.
    lockfile_packages = set()
    if project.lockfile_exists:
        project_pkg_names = project.lockfile_package_names
    else:
        project_pkg_names = project.pipfile_package_names
    pipfile_remove = True
    # Uninstall [dev-packages], if --dev was provided.
    if all_dev:
        if "dev-packages" not in project.parsed_pipfile and not project_pkg_names["dev"]:
            click.echo(
                click.style(
                    "No {} to uninstall.".format(
                        click.style("[dev-packages]", fg="yellow")
                    ),
                    bold=True,
                )
            )
            return
        click.echo(
            click.style(
                fix_utf8(
                    "Un-installing {}...".format(
                        click.style("[dev-packages]", fg="yellow")
                    )
                ),
                bold=True,
            )
        )
        package_names = set(project_pkg_names["dev"]) - set(project_pkg_names["default"])

    # Remove known "bad packages" from the list.
    bad_pkgs = get_canonical_names(BAD_PACKAGES)
    ignored_packages = bad_pkgs & set(list(package_map.keys()))
    for ignored_pkg in ignored_packages:
        if project.s.is_verbose():
            click.echo(f"Ignoring {ignored_pkg}.", err=True)
        package_names.discard(package_map[ignored_pkg])

    used_packages = project_pkg_names["combined"] & installed_package_names
    failure = False
    if all:
        click.echo(
            click.style(
                fix_utf8(
                    "Un-installing all {} and {}...".format(
                        click.style("[dev-packages]", fg="yellow"),
                        click.style("[packages]", fg="yellow"),
                    )
                ),
                bold=True,
            )
        )
        do_purge(project, bare=False, allow_global=system)
        sys.exit(0)

    selected_pkg_map = {canonicalize_name(p): p for p in package_names}
    packages_to_remove = [
        p
        for normalized, p in selected_pkg_map.items()
        if normalized in (used_packages - bad_pkgs)
    ]
    for normalized, package_name in selected_pkg_map.items():
        click.secho(
            fix_utf8(f"Uninstalling {click.style(package_name)}..."),
            fg="green",
            bold=True,
        )
        # Uninstall the package.
        if package_name in packages_to_remove:
            with project.environment.activated():
                cmd = [
                    project_python(project, system=system),
                    _get_runnable_pip(),
                    "uninstall",
                    package_name,
                    "-y",
                ]
                c = run_command(cmd, is_verbose=project.s.is_verbose())
                click.secho(c.stdout, fg="cyan")
                if c.returncode != 0:
                    failure = True
        if not failure and pipfile_remove:
            in_packages = project.get_package_name_in_pipfile(package_name, dev=False)
            in_dev_packages = project.get_package_name_in_pipfile(package_name, dev=True)
            if normalized in lockfile_packages:
                click.echo(
                    "{} {} {} {}".format(
                        click.style("Removing", fg="cyan"),
                        click.style(package_name, fg="green"),
                        click.style("from", fg="cyan"),
                        click.style(fix_utf8("Pipfile.lock..."), fg="white"),
                    )
                )
                lockfile = project.get_or_create_lockfile()
                if normalized in lockfile.default:
                    del lockfile.default[normalized]
                if normalized in lockfile.develop:
                    del lockfile.develop[normalized]
                lockfile.write()
            if not (in_dev_packages or in_packages):
                if normalized in lockfile_packages:
                    continue
                click.echo(
                    "No package {} to remove from Pipfile.".format(
                        click.style(package_name, fg="green")
                    )
                )
                continue

            click.secho(fix_utf8(f"Removing {package_name} from Pipfile..."), fg="green")
            # Remove package from both packages and dev-packages.
            if in_dev_packages:
                project.remove_package_from_pipfile(package_name, dev=True)
            if in_packages:
                project.remove_package_from_pipfile(package_name, dev=False)
    if lock:
        do_lock(
            project, system=system, keep_outdated=keep_outdated, pypi_mirror=pypi_mirror
        )
    sys.exit(int(failure))


def do_shell(
    project, three=None, python=False, fancy=False, shell_args=None, pypi_mirror=None
):
    # Ensure that virtualenv is available.
    ensure_project(
        project,
        three=three,
        python=python,
        validate=False,
        pypi_mirror=pypi_mirror,
    )

    # Support shell compatibility mode.
    if project.s.PIPENV_SHELL_FANCY:
        fancy = True

    from .shells import choose_shell

    shell = choose_shell(project)
    click.echo(fix_utf8("Launching subshell in virtual environment..."), err=True)

    fork_args = (
        project.virtualenv_location,
        project.project_directory,
        shell_args,
    )

    # Set an environment variable, so we know we're in the environment.
    # Only set PIPENV_ACTIVE after finishing reading virtualenv_location
    # otherwise its value will be changed
    os.environ["PIPENV_ACTIVE"] = "1"

    if fancy:
        shell.fork(*fork_args)
        return

    try:
        shell.fork_compat(*fork_args)
    except (AttributeError, ImportError):
        click.echo(
            fix_utf8(
                "Compatibility mode not supported. "
                "Trying to continue as well-configured shell..."
            ),
            err=True,
        )
        shell.fork(*fork_args)


def _inline_activate_virtualenv(project):
    try:
        activate_this = project._which("activate_this.py")
        if not activate_this or not os.path.exists(activate_this):
            raise exceptions.VirtualenvActivationException()
        with open(activate_this) as f:
            code = compile(f.read(), activate_this, "exec")
            exec(code, dict(__file__=activate_this))
    # Catch all errors, just in case.
    except Exception:
        click.echo(
            "{}: There was an unexpected error while activating your "
            "virtualenv. Continuing anyway...".format(
                click.style("Warning", fg="red", bold=True)
            ),
            err=True,
        )


def _inline_activate_venv(project):
    """Built-in venv doesn't have activate_this.py, but doesn't need it anyway.

    As long as we find the correct executable, built-in venv sets up the
    environment automatically.

    See: https://bugs.python.org/issue21496#msg218455
    """
    components = []
    for name in ("bin", "Scripts"):
        bindir = os.path.join(project.virtualenv_location, name)
        if os.path.exists(bindir):
            components.append(bindir)
    if "PATH" in os.environ:
        components.append(os.environ["PATH"])
    os.environ["PATH"] = os.pathsep.join(components)


def inline_activate_virtual_environment(project):
    root = project.virtualenv_location
    if os.path.exists(os.path.join(root, "pyvenv.cfg")):
        _inline_activate_venv(project)
    else:
        _inline_activate_virtualenv(project)
    if "VIRTUAL_ENV" not in os.environ:
        os.environ["VIRTUAL_ENV"] = root


def _launch_windows_subprocess(script, env):
    path = env.get("PATH", "")
    command = system_which(script.command, path=path)

    options = {"universal_newlines": True, "env": env}
    script.cmd_args[1:] = [expandvars(arg) for arg in script.args]

    # Command not found, maybe this is a shell built-in?
    if not command:
        return subprocess.Popen(script.cmdify(), shell=True, **options)

    # Try to use CreateProcess directly if possible. Specifically catch
    # Windows error 193 "Command is not a valid Win32 application" to handle
    # a "command" that is non-executable. See pypa/pipenv#2727.
    try:
        return subprocess.Popen([command] + script.args, **options)
    except OSError as e:
        if e.winerror != 193:
            raise

    # Try shell mode to use Windows's file association for file launch.
    return subprocess.Popen(script.cmdify(), shell=True, **options)


def do_run_nt(project, script, env):
    p = _launch_windows_subprocess(script, env)
    p.communicate()
    sys.exit(p.returncode)


def do_run_posix(project, script, command, env):
    path = env.get("PATH")
    command_path = system_which(script.command, path=path)
    if not command_path:
        if project.has_script(command):
            click.echo(
                "{}: the command {} (from {}) could not be found within {}."
                "".format(
                    click.style("Error", fg="red", bold=True),
                    click.style(script.command, fg="yellow"),
                    click.style(command, bold=True),
                    click.style("PATH", bold=True),
                ),
                err=True,
            )
        else:
            click.echo(
                "{}: the command {} could not be found within {} or Pipfile's {}."
                "".format(
                    click.style("Error", fg="red", bold=True),
                    click.style(command, fg="yellow"),
                    click.style("PATH", bold=True),
                    click.style("[scripts]", bold=True),
                ),
                err=True,
            )
        sys.exit(1)
    os.execve(
        command_path,
        [command_path, *(os.path.expandvars(arg) for arg in script.args)],
        env,
    )


def do_run(project, command, args, three=None, python=False, pypi_mirror=None):
    """Attempt to run command either pulling from project or interpreting as executable.

    Args are appended to the command in [scripts] section of project if found.
    """
    from .cmdparse import ScriptEmptyError

    env = os.environ.copy()

    # Ensure that virtualenv is available.
    ensure_project(
        project,
        three=three,
        python=python,
        validate=False,
        pypi_mirror=pypi_mirror,
    )

    path = env.get("PATH", "")
    if project.virtualenv_location:
        new_path = os.path.join(
            project.virtualenv_location, "Scripts" if os.name == "nt" else "bin"
        )
        paths = path.split(os.pathsep)
        paths.insert(0, new_path)
        path = os.pathsep.join(paths)
        env["VIRTUAL_ENV"] = project.virtualenv_location
    env["PATH"] = path

    # Set an environment variable, so we know we're in the environment.
    # Only set PIPENV_ACTIVE after finishing reading virtualenv_location
    # such as in inline_activate_virtual_environment
    # otherwise its value will be changed
    env["PIPENV_ACTIVE"] = "1"

    try:
        script = project.build_script(command, args)
        cmd_string = cmd_list_to_shell([script.command] + script.args)
        if project.s.is_verbose():
            click.echo(click.style(f"$ {cmd_string}"), err=True)
    except ScriptEmptyError:
        click.echo("Can't run script {0!r}-it's empty?", err=True)
    run_args = [project, script]
    run_kwargs = {"env": env}
    # We're using `do_run_nt` on CI (even if we're running on a non-nt machine)
    # as a workaround for https://github.com/pypa/pipenv/issues/4909.
    if os.name == "nt" or environments.PIPENV_IS_CI:
        run_fn = do_run_nt
    else:
        run_fn = do_run_posix
        run_kwargs.update({"command": command})
    run_fn(*run_args, **run_kwargs)


def do_check(
    project,
    three=None,
    python=False,
    system=False,
    db=None,
    ignore=None,
    output="default",
    key=None,
    quiet=False,
    pypi_mirror=None,
):
    import json

    if not system:
        # Ensure that virtualenv is available.
        ensure_project(
            project,
            three=three,
            python=python,
            validate=False,
            warn=False,
            pypi_mirror=pypi_mirror,
        )
    if not quiet and not project.s.is_quiet():
        click.echo(
            click.style(decode_for_output("Checking PEP 508 requirements..."), bold=True)
        )
    pep508checker_path = pep508checker.__file__.rstrip("cdo")
    safety_path = os.path.join(
        os.path.dirname(os.path.abspath(__file__)), "patched", "safety"
    )
    _cmd = [project_python(project, system=system)]
    # Run the PEP 508 checker in the virtualenv.
    cmd = _cmd + [Path(pep508checker_path).as_posix()]
    c = run_command(cmd, is_verbose=project.s.is_verbose())
    if c.returncode is not None:
        try:
            results = simplejson.loads(c.stdout.strip())
        except json.JSONDecodeError:
            click.echo(
                "{}\n{}\n{}".format(
                    click.style(
                        decode_for_output("Failed parsing pep508 results: "),
                        fg="white",
                        bold=True,
                    ),
                    c.stdout.strip(),
                    c.stderr.strip(),
                )
            )
            sys.exit(1)
    # Load the pipfile.
    p = plette.Pipfile.load(project.pipfile_location)
    failed = False
    # Assert each specified requirement.
    for marker, specifier in p.data["_meta"]["requires"].items():
        if marker in results:
            try:
                assert results[marker] == specifier
            except AssertionError:
                failed = True
                click.echo(
                    "Specifier {} does not match {} ({})."
                    "".format(
                        click.style(marker, fg="green"),
                        click.style(specifier, fg="cyan"),
                        click.style(results[marker], fg="yellow"),
                    ),
                    err=True,
                )
    if failed:
        click.secho("Failed!", fg="red", err=True)
        sys.exit(1)
    else:
        if not quiet and not project.s.is_quiet():
            click.echo(click.style("Passed!", fg="green"))
    if not quiet and not project.s.is_quiet():
        click.echo(
            click.style(
                decode_for_output("Checking installed package safety..."), bold=True
            )
        )
    if ignore:
        if not isinstance(ignore, (tuple, list)):
            ignore = [ignore]
        ignored = [["--ignore", cve] for cve in ignore]
        if not quiet and not project.s.is_quiet():
            click.echo(
                "Notice: Ignoring CVE(s) {}".format(
                    click.style(", ".join(ignore), fg="yellow")
                ),
                err=True,
            )
    else:
        ignored = []

    switch = output
    if output == "default":
        switch = "json"

    cmd = _cmd + [safety_path, "check", f"--{switch}"]
    if db:
        if not quiet and not project.s.is_quiet():
            click.echo(click.style(f"Using local database {db}"))
        cmd.append(f"--db={db}")
    elif key or project.s.PIPENV_PYUP_API_KEY:
        cmd = cmd + [f"--key={key or project.s.PIPENV_PYUP_API_KEY}"]
    if ignored:
        for cve in ignored:
            cmd += cve
    c = run_command(cmd, catch_exceptions=False, is_verbose=project.s.is_verbose())
    if output == "default":
        try:
            results = simplejson.loads(c.stdout)
        except (ValueError, json.JSONDecodeError):
            raise exceptions.JSONParseError(c.stdout, c.stderr)
        except Exception:
            raise exceptions.PipenvCmdError(
                cmd_list_to_shell(c.args), c.stdout, c.stderr, c.returncode
            )
        for (package, resolved, installed, description, vuln, *_) in results:
            click.echo(
                "{}: {} {} resolved ({} installed)!".format(
                    click.style(vuln, bold=True),
                    click.style(package, fg="green"),
                    click.style(resolved, fg="yellow", bold=False),
                    click.style(installed, fg="yellow", bold=True),
                )
            )
            click.echo(f"{description}")
            click.echo()
        if c.returncode == 0:
            click.echo(click.style("All good!", fg="green"))
            sys.exit(0)
        else:
            sys.exit(1)
    else:
        click.echo(c.stdout)
        sys.exit(c.returncode)


def do_graph(project, bare=False, json=False, json_tree=False, reverse=False):
    import json as jsonlib

    from pipenv.vendor import pipdeptree

    pipdeptree_path = os.path.dirname(pipdeptree.__file__.rstrip("cdo"))
    try:
        python_path = project._which("python")
    except AttributeError:
        click.echo(
            "{}: {}".format(
                click.style("Warning", fg="red", bold=True),
                "Unable to display currently-installed dependency graph information here. "
                "Please run within a Pipenv project.",
            ),
            err=True,
        )
        sys.exit(1)
    except RuntimeError:
        pass
    else:
        if not os.name == "nt":  # bugfix #4388
            python_path = Path(python_path).as_posix()
            pipdeptree_path = Path(pipdeptree_path).as_posix()

    if reverse and json:
        click.echo(
            "{}: {}".format(
                click.style("Warning", fg="red", bold=True),
                "Using both --reverse and --json together is not supported. "
                "Please select one of the two options.",
            ),
            err=True,
        )
        sys.exit(1)
    if reverse and json_tree:
        click.echo(
            "{}: {}".format(
                click.style("Warning", fg="red", bold=True),
                "Using both --reverse and --json-tree together is not supported. "
                "Please select one of the two options.",
            ),
            err=True,
        )
        sys.exit(1)
    if json and json_tree:
        click.echo(
            "{}: {}".format(
                click.style("Warning", fg="red", bold=True),
                "Using both --json and --json-tree together is not supported. "
                "Please select one of the two options.",
            ),
            err=True,
        )
        sys.exit(1)
    flag = ""
    if json:
        flag = "--json"
    if json_tree:
        flag = "--json-tree"
    if reverse:
        flag = "--reverse"
    if not project.virtualenv_exists:
        click.echo(
            "{}: No virtualenv has been created for this project yet! Consider "
            "running {} first to automatically generate one for you or see "
            "{} for further instructions.".format(
                click.style("Warning", fg="red", bold=True),
                click.style("`pipenv install`", fg="green"),
                click.style("`pipenv install --help`", fg="green"),
            ),
            err=True,
        )
        sys.exit(1)
    cmd_args = [python_path, pipdeptree_path, "-l"]
    if flag:
        cmd_args.append(flag)
    c = run_command(cmd_args, is_verbose=project.s.is_verbose())
    # Run dep-tree.
    if not bare:
        if json:
            data = []
            try:
                parsed = simplejson.loads(c.stdout.strip())
            except jsonlib.JSONDecodeError:
                raise exceptions.JSONParseError(c.stdout, c.stderr)
            else:
                for d in parsed:
                    if d["package"]["key"] not in BAD_PACKAGES:
                        data.append(d)
            click.echo(simplejson.dumps(data, indent=4))
            sys.exit(0)
        elif json_tree:

            def traverse(obj):
                if isinstance(obj, list):
                    return [
                        traverse(package)
                        for package in obj
                        if package["key"] not in BAD_PACKAGES
                    ]
                else:
                    obj["dependencies"] = traverse(obj["dependencies"])
                    return obj

            try:
                parsed = simplejson.loads(c.stdout.strip())
            except jsonlib.JSONDecodeError:
                raise exceptions.JSONParseError(c.stdout, c.stderr)
            else:
                data = traverse(parsed)
                click.echo(simplejson.dumps(data, indent=4))
                sys.exit(0)
        else:
            for line in c.stdout.strip().split("\n"):
                # Ignore bad packages as top level.
                # TODO: This should probably be a "==" in + line.partition
                if line.split("==")[0] in BAD_PACKAGES and not reverse:
                    continue

                # Bold top-level packages.
                if not line.startswith(" "):
                    click.echo(click.style(line, bold=True))
                # Echo the rest.
                else:
                    click.echo(click.style(line, bold=False))
    else:
        click.echo(c.stdout)
    if c.returncode != 0:
        click.echo(
            "{} {}".format(
                click.style("ERROR: ", fg="red", bold=True),
                click.style(f"{c.stderr}", fg="white"),
            ),
            err=True,
        )
    # Return its return code.
    sys.exit(c.returncode)


def do_sync(
    project,
    dev=False,
    three=None,
    python=None,
    bare=False,
    dont_upgrade=False,
    user=False,
    clear=False,
    unused=False,
    pypi_mirror=None,
    system=False,
    deploy=False,
    extra_pip_args=None,
):
    # The lock file needs to exist because sync won't write to it.
    if not project.lockfile_exists:
        raise exceptions.LockfileNotFound("Pipfile.lock")

    # Ensure that virtualenv is available if not system.
    ensure_project(
        project,
        three=three,
        python=python,
        validate=False,
        system=system,
        deploy=deploy,
        pypi_mirror=pypi_mirror,
        clear=clear,
    )

    # Install everything.
    requirements_dir = vistir.path.create_tracked_tempdir(
        suffix="-requirements", prefix="pipenv-"
    )
    if system:
        project.s.PIPENV_USE_SYSTEM = True
        os.environ["PIPENV_USE_SYSTEM"] = "1"
    do_init(
        project,
        dev=dev,
        allow_global=system,
        requirements_dir=requirements_dir,
        ignore_pipfile=True,  # Don't check if Pipfile and lock match.
        pypi_mirror=pypi_mirror,
        deploy=deploy,
        system=system,
        extra_pip_args=extra_pip_args,
    )
    if not bare:
        click.echo(click.style("All dependencies are now up-to-date!", fg="green"))


def do_clean(
    project,
    three=None,
    python=None,
    dry_run=False,
    bare=False,
    pypi_mirror=None,
    system=False,
):
    # Ensure that virtualenv is available.
    from pipenv.patched.pip._vendor.packaging.utils import canonicalize_name

    ensure_project(
        project, three=three, python=python, validate=False, pypi_mirror=pypi_mirror
    )
    ensure_lockfile(project, pypi_mirror=pypi_mirror)
    # Make sure that the virtualenv's site packages are configured correctly
    # otherwise we may end up removing from the global site packages directory
    installed_package_names = project.installed_package_names.copy()
    # Remove known "bad packages" from the list.
    for bad_package in BAD_PACKAGES:
        if canonicalize_name(bad_package) in installed_package_names:
            if project.s.is_verbose():
                click.echo(f"Ignoring {bad_package}.", err=True)
            installed_package_names.remove(canonicalize_name(bad_package))
    # Intelligently detect if --dev should be used or not.
    locked_packages = {
        canonicalize_name(pkg) for pkg in project.lockfile_package_names["combined"]
    }
    for used_package in locked_packages:
        if used_package in installed_package_names:
            installed_package_names.remove(used_package)
    failure = False
    for apparent_bad_package in installed_package_names:
        if dry_run and not bare:
            click.echo(apparent_bad_package)
        else:
            if not bare:
                click.secho(
                    fix_utf8(f"Uninstalling {apparent_bad_package}..."),
                    fg="white",
                    bold=True,
                )
            # Uninstall the package.
            cmd = [
                project_python(project, system=system),
                _get_runnable_pip(),
                "uninstall",
                apparent_bad_package,
                "-y",
            ]
            c = run_command(cmd, is_verbose=project.s.is_verbose())
            if c.returncode != 0:
                failure = True
    sys.exit(int(failure))<|MERGE_RESOLUTION|>--- conflicted
+++ resolved
@@ -48,11 +48,7 @@
     system_which,
 )
 from pipenv.utils.spinner import create_spinner
-<<<<<<< HEAD
 from pipenv.vendor import click, dotenv, plette, vistir
-=======
-from pipenv.vendor import click, vistir
->>>>>>> 9572c319
 from pipenv.vendor.requirementslib.models.requirements import Requirement
 
 if MYPY_RUNNING:
