--- conflicted
+++ resolved
@@ -21,14 +21,10 @@
 # Specify a custom Pipfile location.
 PIPENV_PIPFILE = os.environ.get('PIPENV_PIPFILE')
 
-<<<<<<< HEAD
 # Tells Pipenv which Python to default to, when none is provided.
 PIPENV_DEFAULT_PYTHON_VERSION = os.environ.get('PIPENV_DEFAULT_PYTHON_VERSION')
 
-# Tells pipenv to not try to install -e dependencies to get their dependency information.
-=======
 # Tells Pipenv to not try to install -e dependencies to get their dependency information.
->>>>>>> a0004739
 PIPENV_DONT_EAT_EDITABLES = bool(os.environ.get('PIPENV_DONT_EAT_EDITABLES'))
 
 # Tells Pipenv to not load .env files.
