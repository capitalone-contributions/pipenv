# -*- coding=utf-8 -*-

import os
import sys

from io import UnsupportedOperation

from appdirs import user_cache_dir

from ._compat import fix_utf8
from .vendor.vistir.misc import _isatty, fs_str


# HACK: avoid resolver.py uses the wrong byte code files.
# I hope I can remove this one day.
os.environ["PYTHONDONTWRITEBYTECODE"] = fs_str("1")


def _is_env_truthy(name):
    """An environment variable is truthy if it exists and isn't one of (0, false, no, off)
    """
    if name not in os.environ:
        return False
    return os.environ.get(name).lower() not in ("0", "false", "no", "off")


PIPENV_IS_CI = bool("CI" in os.environ or "TF_BUILD" in os.environ)

# HACK: Prevent invalid shebangs with Homebrew-installed Python:
# https://bugs.python.org/issue22490
os.environ.pop("__PYVENV_LAUNCHER__", None)

# Load patched pip instead of system pip
os.environ["PIP_SHIMS_BASE_MODULE"] = fs_str("pipenv.patched.notpip")

PIPENV_CACHE_DIR = os.environ.get("PIPENV_CACHE_DIR", user_cache_dir("pipenv"))
"""Location for Pipenv to store it's package cache.

Default is to use appdir's user cache directory.
"""

PIPENV_COLORBLIND = bool(os.environ.get("PIPENV_COLORBLIND"))
"""If set, disable terminal colors.

Some people don't like colors in their terminals, for some reason. Default is
to show colors.
"""

# Tells Pipenv which Python to default to, when none is provided.
PIPENV_DEFAULT_PYTHON_VERSION = os.environ.get("PIPENV_DEFAULT_PYTHON_VERSION")
"""Use this Python version when creating new virtual environments by default.

This can be set to a version string, e.g. ``3.6``, or a path. Default is to use
whatever Python Pipenv is installed under (i.e. ``sys.executable``). Command
line flags (e.g. ``--python``, ``--three``, and ``--two``) are prioritized over
this configuration.
"""

PIPENV_DONT_LOAD_ENV = bool(os.environ.get("PIPENV_DONT_LOAD_ENV"))
"""If set, Pipenv does not load the ``.env`` file.

Default is to load ``.env`` for ``run`` and ``shell`` commands.
"""

PIPENV_DONT_USE_PYENV = bool(os.environ.get("PIPENV_DONT_USE_PYENV"))
"""If set, Pipenv does not attempt to install Python with pyenv.

Default is to install Python automatically via pyenv when needed, if possible.
"""

PIPENV_DOTENV_LOCATION = os.environ.get("PIPENV_DOTENV_LOCATION")
"""If set, Pipenv loads the ``.env`` file at the specified location.

Default is to load ``.env`` from the project root, if found.
"""

PIPENV_EMULATOR = os.environ.get("PIPENV_EMULATOR", "")
"""If set, the terminal emulator's name for ``pipenv shell`` to use.

Default is to detect emulators automatically. This should be set if your
emulator, e.g. Cmder, cannot be detected correctly.
"""

PIPENV_HIDE_EMOJIS = (
    os.environ.get("PIPENV_HIDE_EMOJIS") is None
    and (os.name == "nt" or PIPENV_IS_CI)
    or _is_env_truthy("PIPENV_HIDE_EMOJIS")
)
"""Disable emojis in output.

Default is to show emojis. This is automatically set on Windows.
"""

PIPENV_IGNORE_VIRTUALENVS = bool(os.environ.get("PIPENV_IGNORE_VIRTUALENVS"))
"""If set, Pipenv will always assign a virtual environment for this project.

By default, Pipenv tries to detect whether it is run inside a virtual
environment, and reuses it if possible. This is usually the desired behavior,
and enables the user to use any user-built environments with Pipenv.
"""

PIPENV_INSTALL_TIMEOUT = 60 * 15
"""Max number of seconds to wait for package installation.

Defaults to 900 (15 minutes), a very long arbitrary time.
"""

# NOTE: +1 because of a temporary bug in Pipenv.
PIPENV_MAX_DEPTH = int(os.environ.get("PIPENV_MAX_DEPTH", "3")) + 1
"""Maximum number of directories to recursively search for a Pipfile.

Default is 3. See also ``PIPENV_NO_INHERIT``.
"""

PIPENV_MAX_RETRIES = int(
    os.environ.get("PIPENV_MAX_RETRIES", "1" if PIPENV_IS_CI else "0")
)
"""Specify how many retries Pipenv should attempt for network requests.

Default is 0. Automatically set to 1 on CI environments for robust testing.
"""

PIPENV_MAX_ROUNDS = int(os.environ.get("PIPENV_MAX_ROUNDS", "16"))
"""Tells Pipenv how many rounds of resolving to do for Pip-Tools.

Default is 16, an arbitrary number that works most of the time.
"""

PIPENV_MAX_SUBPROCESS = int(os.environ.get("PIPENV_MAX_SUBPROCESS", "16"))
"""How many subprocesses should Pipenv use when installing.

Default is 16, an arbitrary number that seems to work.
"""

PIPENV_NO_INHERIT = "PIPENV_NO_INHERIT" in os.environ
"""Tell Pipenv not to inherit parent directories.

This is useful for deployment to avoid using the wrong current directory.
Overwrites ``PIPENV_MAX_DEPTH``.
"""
if PIPENV_NO_INHERIT:
    PIPENV_MAX_DEPTH = 2

PIPENV_NOSPIN = bool(os.environ.get("PIPENV_NOSPIN"))
"""If set, disable terminal spinner.

This can make the logs cleaner. Automatically set on Windows, and in CI
environments.
"""
if PIPENV_IS_CI:
    PIPENV_NOSPIN = True

PIPENV_SPINNER = "dots"
"""Sets the default spinner type.

Spinners are identitcal to the node.js spinners and can be found at
https://github.com/sindresorhus/cli-spinners
"""
if os.name == "nt":
    PIPENV_SPINNER = "bouncingBar"

PIPENV_PIPFILE = os.environ.get("PIPENV_PIPFILE")
"""If set, this specifies a custom Pipfile location.

When running pipenv from a location other than the same directory where the
Pipfile is located, instruct pipenv to find the Pipfile in the location
specified by this environment variable.

Default is to find Pipfile automatically in the current and parent directories.
See also ``PIPENV_MAX_DEPTH``.
"""

PIPENV_PYPI_MIRROR = os.environ.get("PIPENV_PYPI_MIRROR")
"""If set, tells pipenv to override PyPI index urls with a mirror.

Default is to not mirror PyPI, i.e. use the real one, pypi.org. The
``--pypi-mirror`` command line flag overwrites this.
"""

PIPENV_QUIET = bool(os.environ.get("PIPENV_QUIET"))
"""If set, makes Pipenv quieter.

Default is unset, for normal verbosity. ``PIPENV_VERBOSE`` overrides this.
"""

PIPENV_SHELL = os.environ.get("PIPENV_SHELL")
"""An absolute path to the preferred shell for ``pipenv shell``.

Default is to detect automatically what shell is currently in use.
"""
# Hack because PIPENV_SHELL is actually something else. Internally this
# variable is called PIPENV_SHELL_EXPLICIT instead.
PIPENV_SHELL_EXPLICIT = PIPENV_SHELL
del PIPENV_SHELL

PIPENV_SHELL_FANCY = bool(os.environ.get("PIPENV_SHELL_FANCY"))
"""If set, always use fancy mode when invoking ``pipenv shell``.

Default is to use the compatibility shell if possible.
"""

PIPENV_TIMEOUT = int(os.environ.get("PIPENV_TIMEOUT", 120))
"""Max number of seconds Pipenv will wait for virtualenv creation to complete.

Default is 120 seconds, an arbitrary number that seems to work.
"""

PIPENV_VENV_IN_PROJECT = bool(os.environ.get("PIPENV_VENV_IN_PROJECT"))
"""If set, creates ``.venv`` in your project directory.

Default is to create new virtual environments in a global location.
"""

PIPENV_VERBOSE = bool(os.environ.get("PIPENV_VERBOSE"))
"""If set, makes Pipenv more wordy.

Default is unset, for normal verbosity. This takes precedence over
``PIPENV_QUIET``.
"""

PIPENV_YES = bool(os.environ.get("PIPENV_YES"))
"""If set, Pipenv automatically assumes "yes" at all prompts.

Default is to prompt the user for an answer if the current command line session
if interactive.
"""

PIPENV_SKIP_LOCK = False
"""If set, Pipenv won't lock dependencies automatically.

This might be desirable if a project has large number of dependencies,
because locking is an inherently slow operation.

Default is to lock dependencies and update ``Pipfile.lock`` on each run.

NOTE: This only affects the ``install`` and ``uninstall`` commands.
"""

<<<<<<< HEAD
PIP_EXISTS_ACTION = os.environ.get("PIP_EXISTS_ACTION", "w")
"""Specifies the value for pip's --exists-action option

Defaullts to (w)ipe
"""

=======
PIPENV_RESOLVE_VCS = _is_env_truthy(os.environ.get("PIPENV_RESOLVE_VCS", 'true'))
"""Tells Pipenv whether to resolve all VCS dependencies in full.

As of Pipenv 2018.11.26, only editable VCS dependencies were resolved in full.
To retain this behavior and avoid handling any conflicts that arise from the new
approach, you may set this to '0', 'off', or 'false'.
"""


>>>>>>> 9ea27020
PIPENV_PYUP_API_KEY = os.environ.get(
    "PIPENV_PYUP_API_KEY", "1ab8d58f-5122e025-83674263-bc1e79e0"
)

# Internal, support running in a different Python from sys.executable.
PIPENV_PYTHON = os.environ.get("PIPENV_PYTHON")

# Internal, overwrite all index funcitonality.
PIPENV_TEST_INDEX = os.environ.get("PIPENV_TEST_INDEX")

# Internal, tells Pipenv about the surrounding environment.
PIPENV_USE_SYSTEM = False
PIPENV_VIRTUALENV = None
if "PIPENV_ACTIVE" not in os.environ and not PIPENV_IGNORE_VIRTUALENVS:
    PIPENV_VIRTUALENV = os.environ.get("VIRTUAL_ENV")
    PIPENV_USE_SYSTEM = bool(PIPENV_VIRTUALENV)

# Internal, tells Pipenv to skip case-checking (slow internet connections).
# This is currently always set to True for performance reasons.
PIPENV_SKIP_VALIDATION = True

# Internal, the default shell to use if shell detection fails.
PIPENV_SHELL = (
    os.environ.get("SHELL")
    or os.environ.get("PYENV_SHELL")
    or os.environ.get("COMSPEC")
)

# Internal, to tell whether the command line session is interactive.
try:
    SESSION_IS_INTERACTIVE = _isatty(sys.stdout.fileno())
except UnsupportedOperation:
    SESSION_IS_INTERACTIVE = _isatty(sys.stdout)


# Internal, consolidated verbosity representation as an integer. The default
# level is 0, increased for wordiness and decreased for terseness.
PIPENV_VERBOSITY = os.environ.get("PIPENV_VERBOSITY", "")
try:
    PIPENV_VERBOSITY = int(PIPENV_VERBOSITY)
except (ValueError, TypeError):
    if PIPENV_VERBOSE:
        PIPENV_VERBOSITY = 1
    elif PIPENV_QUIET:
        PIPENV_VERBOSITY = -1
    else:
        PIPENV_VERBOSITY = 0
del PIPENV_QUIET
del PIPENV_VERBOSE


def is_verbose(threshold=1):
    return PIPENV_VERBOSITY >= threshold


def is_quiet(threshold=-1):
    return PIPENV_VERBOSITY <= threshold


def is_in_virtualenv():
    """
    Check virtualenv membership dynamically

    :return: True or false depending on whether we are in a regular virtualenv or not
    :rtype: bool
    """

    pipenv_active = os.environ.get("PIPENV_ACTIVE", False)
    virtual_env = None
    use_system = False
    ignore_virtualenvs = bool(os.environ.get("PIPENV_IGNORE_VIRTUALENVS", False))

    if not pipenv_active and not ignore_virtualenvs:
        virtual_env = os.environ.get("VIRTUAL_ENV")
        use_system = bool(virtual_env)
    return (use_system or virtual_env) and not (pipenv_active or ignore_virtualenvs)


PIPENV_SPINNER_FAIL_TEXT = fix_utf8(u"✘ {0}") if not PIPENV_HIDE_EMOJIS else ("{0}")

PIPENV_SPINNER_OK_TEXT = fix_utf8(u"✔ {0}") if not PIPENV_HIDE_EMOJIS else ("{0}")


def is_type_checking():
    try:
        from typing import TYPE_CHECKING
    except ImportError:
        return False
    return TYPE_CHECKING


MYPY_RUNNING = is_type_checking()<|MERGE_RESOLUTION|>--- conflicted
+++ resolved
@@ -236,14 +236,12 @@
 NOTE: This only affects the ``install`` and ``uninstall`` commands.
 """
 
-<<<<<<< HEAD
 PIP_EXISTS_ACTION = os.environ.get("PIP_EXISTS_ACTION", "w")
 """Specifies the value for pip's --exists-action option
 
 Defaullts to (w)ipe
 """
 
-=======
 PIPENV_RESOLVE_VCS = _is_env_truthy(os.environ.get("PIPENV_RESOLVE_VCS", 'true'))
 """Tells Pipenv whether to resolve all VCS dependencies in full.
 
@@ -252,8 +250,6 @@
 approach, you may set this to '0', 'off', or 'false'.
 """
 
-
->>>>>>> 9ea27020
 PIPENV_PYUP_API_KEY = os.environ.get(
     "PIPENV_PYUP_API_KEY", "1ab8d58f-5122e025-83674263-bc1e79e0"
 )
