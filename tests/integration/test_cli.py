# -*- coding: utf-8 -*-
from __future__ import absolute_import, print_function
"""Tests to ensure `pipenv --option` works.
"""

import os
import re

import pytest

from flaky import flaky

from pipenv.utils import normalize_drive


@pytest.mark.cli
def test_pipenv_where(PipenvInstance, pypi_secure):
    with PipenvInstance(pypi=pypi_secure) as p:
        c = p.pipenv("--where")
        assert c.ok
        assert normalize_drive(p.path) in c.out


@pytest.mark.cli
def test_pipenv_venv(PipenvInstance):
    with PipenvInstance() as p:
        c = p.pipenv('--python python')
        assert c.ok
        c = p.pipenv('--venv')
        assert c.ok
        venv_path = c.out.strip()
        assert os.path.isdir(venv_path)


@pytest.mark.cli
def test_pipenv_py(PipenvInstance):
    with PipenvInstance() as p:
        c = p.pipenv('--python python')
        assert c.ok
        c = p.pipenv('--py')
        assert c.ok
        python = c.out.strip()
        assert os.path.basename(python).startswith('python')


@pytest.mark.cli
def test_pipenv_site_packages(PipenvInstance):
    with PipenvInstance() as p:
        c = p.pipenv('--python python --site-packages')
        assert c.return_code == 0
        assert 'Making site-packages available' in c.err

        # no-global-site-packages.txt under stdlib dir should not exist.
        c = p.pipenv('run python -c "import sysconfig; print(sysconfig.get_path(\'stdlib\'))"')
        assert c.return_code == 0
        stdlib_path = c.out.strip()
        assert not os.path.isfile(os.path.join(stdlib_path, 'no-global-site-packages.txt'))


@pytest.mark.cli
def test_pipenv_support(PipenvInstance):
    with PipenvInstance() as p:
        c = p.pipenv('--support')
        assert c.ok
        assert c.out


@pytest.mark.cli
def test_pipenv_rm(PipenvInstance):
    with PipenvInstance() as p:
        c = p.pipenv('--python python')
        assert c.ok
        c = p.pipenv('--venv')
        assert c.ok
        venv_path = c.out.strip()
        assert os.path.isdir(venv_path)

        c = p.pipenv('--rm')
        assert c.ok
        assert c.out
        assert not os.path.isdir(venv_path)


@pytest.mark.cli
def test_pipenv_graph(PipenvInstance, pypi):
    with PipenvInstance(pypi=pypi) as p:
        c = p.pipenv('install requests')
        assert c.ok
        graph = p.pipenv("graph")
        assert graph.ok
        assert "requests" in graph.out
        graph_json = p.pipenv("graph --json")
        assert graph_json.ok
        assert "requests" in graph_json.out
        graph_json_tree = p.pipenv("graph --json-tree")
        assert graph_json_tree.ok
        assert "requests" in graph_json_tree.out


@pytest.mark.cli
def test_pipenv_graph_reverse(PipenvInstance, pypi):
    with PipenvInstance(pypi=pypi) as p:
        c = p.pipenv('install requests==2.18.4')
        assert c.ok
        c = p.pipenv('graph --reverse')
        assert c.ok
        output = c.out

        requests_dependency = [
            ('certifi', 'certifi>=2017.4.17'),
            ('chardet', 'chardet(>=3.0.2,<3.1.0|<3.1.0,>=3.0.2)'),
            ('idna', 'idna(>=2.5,<2.7|<2.7,>=2.5)'),
            ('urllib3', 'urllib3(>=1.21.1,<1.23|<1.23,>=1.21.1)')
        ]

        for dep_name, dep_constraint in requests_dependency:
            dep_match = re.search(r'^{}==[\d.]+$'.format(dep_name), output, flags=re.MULTILINE)
            dep_requests_match = re.search(r'^  - requests==2.18.4 \[requires: {}\]$'.format(dep_constraint), output, flags=re.MULTILINE)
            assert dep_match is not None
            assert dep_requests_match is not None
            assert dep_requests_match.start() > dep_match.start()

        c = p.pipenv('graph --reverse --json')
        assert c.return_code == 1
        assert 'Warning: Using both --reverse and --json together is not supported.' in c.err


@pytest.mark.cli
@pytest.mark.needs_internet(reason='required by check')
@flaky
def test_pipenv_check(PipenvInstance, pypi):
    with PipenvInstance(pypi=pypi) as p:
        p.pipenv('install requests==1.0.0')
        c = p.pipenv('check')
        assert c.return_code != 0
        assert 'requests' in c.out
        c = p.pipenv('uninstall requests')
        assert c.ok
        c = p.pipenv('install six')
        assert c.ok
        c = p.pipenv('check --ignore 35015')
        assert c.return_code == 0
        assert 'Ignoring' in c.err


@pytest.mark.cli
def test_pipenv_clean_pip_no_warnings(PipenvInstance):
    with PipenvInstance(chdir=True) as p:
        with open('setup.py', 'w') as f:
            f.write('from setuptools import setup; setup(name="empty")')
        c = p.pipenv('install -e .')
        assert c.return_code == 0
        c = p.pipenv('run pip install pytz')
        assert c.return_code == 0
        c = p.pipenv('clean')
        assert c.return_code == 0
        assert c.out, "{0} -- STDERR: {1}".format(c.out, c.err)


@pytest.mark.cli
def test_pipenv_clean_pip_warnings(PipenvInstance):
    with PipenvInstance(chdir=True) as p:
        with open('setup.py', 'w') as f:
            f.write('from setuptools import setup; setup(name="empty")')
        # create a fake git repo to trigger a pip freeze warning
        os.mkdir('.git')
        c = p.pipenv("run pip install -e .")
        assert c.return_code == 0
        c = p.pipenv('clean')
        assert c.return_code == 0
        assert c.err


@pytest.mark.cli
def test_venv_envs(PipenvInstance):
    with PipenvInstance() as p:
        assert p.pipenv('--envs').out


@pytest.mark.cli
def test_bare_output(PipenvInstance):
    with PipenvInstance() as p:
        assert p.pipenv('').out


@pytest.mark.cli
def test_help(PipenvInstance):
    with PipenvInstance() as p:
        assert p.pipenv('--help').out


@pytest.mark.cli
def test_man(PipenvInstance):
    with PipenvInstance() as p:
        c = p.pipenv('--man')
        assert c.return_code == 0 or c.err


@pytest.mark.cli
def test_install_parse_error(PipenvInstance, pypi):
    with PipenvInstance(pypi=pypi) as p:

        # Make sure unparseable packages don't wind up in the pipfile
        # Escape $ for shell input
        with open(p.pipfile_path, 'w') as f:
            contents = """
[packages]

[dev-packages]
            """.strip()
            f.write(contents)
        c = p.pipenv('install requests u/\\/p@r\$34b13+pkg')
        assert c.return_code != 0
        assert 'u/\\/p@r$34b13+pkg' not in p.pipfile['packages']


@pytest.mark.code
@pytest.mark.check
@pytest.mark.unused
@pytest.mark.needs_internet(reason='required by check')
def test_check_unused(PipenvInstance, pypi):
    with PipenvInstance(chdir=True, pypi=pypi) as p:
        with open('__init__.py', 'w') as f:
            contents = """
import tablib
import records
import flask
            """.strip()
            f.write(contents)
        p.pipenv('install requests tablib flask')

        assert all(pkg in p.pipfile['packages'] for pkg in ['requests', 'tablib', 'flask'])

        c = p.pipenv('check --unused .')
        assert 'tablib' not in c.out
<<<<<<< HEAD


@pytest.mark.cli
def test_pipenv_clear(PipenvInstance):
    with PipenvInstance() as p:
        c = p.pipenv('--clear')
        assert c.return_code == 0
        assert 'Clearing caches' in c.out


@pytest.mark.cli
def test_pipenv_three(PipenvInstance):
    with PipenvInstance() as p:
        c = p.pipenv('--three')
        assert c.return_code == 0
        assert 'Successfully created virtual environment' in c.out
=======
        assert 'flask' not in c.out
>>>>>>> 9ea27020
<|MERGE_RESOLUTION|>--- conflicted
+++ resolved
@@ -233,7 +233,7 @@
 
         c = p.pipenv('check --unused .')
         assert 'tablib' not in c.out
-<<<<<<< HEAD
+        assert 'flask' not in c.out
 
 
 @pytest.mark.cli
@@ -249,7 +249,4 @@
     with PipenvInstance() as p:
         c = p.pipenv('--three')
         assert c.return_code == 0
-        assert 'Successfully created virtual environment' in c.out
-=======
-        assert 'flask' not in c.out
->>>>>>> 9ea27020
+        assert 'Successfully created virtual environment' in c.out